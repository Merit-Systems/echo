import { Request, Response } from 'express';
import { HttpError, UnknownModelError } from '../errors/http';
import logger from '../logger';
import { getProvider } from '../providers/ProviderFactory';
import { Transaction } from '../types';
import { isValidImageModel, isValidModel } from './AccountingService';
import { EchoControlService } from './EchoControlService';
import { handleNonStreamingService } from './HandleNonStreamingService';
<<<<<<< HEAD
import { Transaction } from '../types';
import { HttpError, UnknownModelError } from '../errors/http';
import logger, { logMetric } from '../logger';
=======
import { handleStreamService } from './HandleStreamService';
import { extractIsStream, extractModelName } from './RequestDataService';
>>>>>>> 32afc756

export class ModelRequestService {
  /**
   * Validates and executes a model request, handling the response directly
   * @param req - Express request object containing the model request
   * @param res - Express response object to send the result to
   * @param processedHeaders - Headers processed for authentication
   * @param echoControlService - Service for Echo control operations
   * @param forwardingPath - Path to forward the request to
   * @returns Promise<void> - Handles the response directly
   */
  async executeModelRequest(
    req: Request,
    res: Response,
    processedHeaders: Record<string, string>,
    echoControlService: EchoControlService,
    forwardingPath: string
  ): Promise<{ transaction: Transaction; isStream: boolean; data: unknown }> {
    // Extract and validate model
    const model = extractModelName(req);

<<<<<<< HEAD
    if (!model || !isValidModel(model)) {
      logMetric('model.invalid', 1, { model: model || 'undefined' });
=======
    if (!model || (!isValidModel(model) && !isValidImageModel(model))) {
>>>>>>> 32afc756
      logger.error(`Invalid model: ${model}`);
      res.status(422).json({
        error: `Invalid model: ${model} Echo does not yet support this model.`,
      });
      throw new UnknownModelError('Invalid model');
    }

    // Extract stream flag
    const isStream = extractIsStream(req);

    // Get the appropriate provider
    const provider = getProvider(
      model,
      echoControlService,
      isStream,
      forwardingPath
    );

    // Validate streaming support
    if (!provider.supportsStream() && isStream) {
      logger.error(`Model does not support streaming: ${model}`);
      res.status(422).json({
        error: `Model ${model} does not support streaming.`,
      });
      logMetric('model.does_not_support_streaming', 1, {
        model: model || 'undefined',
      });
      throw new UnknownModelError('Invalid model');
    }

    // Format authentication headers
    const authenticatedHeaders = provider.formatAuthHeaders(processedHeaders);

    logger.info(
      `New outbound request: ${req.method} ${provider.getBaseUrl(forwardingPath)}${forwardingPath}`
    );

    // Ensure stream usage is set correctly (OpenAI Format)
    req.body = provider.ensureStreamUsage(req.body, forwardingPath);

    // Forward the request to the provider's API
    const response = await fetch(
      `${provider.getBaseUrl(forwardingPath)}${forwardingPath}`,
      {
        method: req.method,
        headers: authenticatedHeaders,
        ...(req.method !== 'GET' && { body: JSON.stringify(req.body) }),
      }
    );

    // Handle non-200 responses
    if (response.status !== 200) {
      const errorMessage = `${response.status} ${response.statusText}`;
      logger.error(`Error response: ${errorMessage}`);
      
      const errorBody = await response.text().catch(() => '');
      const error = this.parseErrorResponse(errorBody, response.status);
      
      logger.error(`Error details: ${JSON.stringify(error)}`);
      res.status(response.status).json({ error });
      throw new HttpError(response.status, JSON.stringify(error));
    }

    // Handle the successful response based on stream type
    if (isStream) {
      const transaction = await handleStreamService.handleStream(
        response,
        provider,
        res
      );
      return { transaction, isStream: true, data: null };
    } else {
      const { transaction, data } =
        await handleNonStreamingService.handleNonStreaming(
          response,
          provider,
          res
        );
      return { transaction, isStream: false, data };
    }
  }

  handleResolveResponse(res: Response, isStream: boolean, data: unknown): void {
    if (isStream) {
      res.end();
    } else {
      res.json(data);
    }
    return;
  }

  private parseErrorResponse(errorBody: string, status: number): object {
    if (!errorBody.trim()) {
      return { message: `HTTP ${status} error` };
    }

    try {
      return JSON.parse(errorBody);
    } catch {
      return { message: errorBody };
    }
  }
}

// Export singleton instance
export const modelRequestService = new ModelRequestService();<|MERGE_RESOLUTION|>--- conflicted
+++ resolved
@@ -1,19 +1,13 @@
 import { Request, Response } from 'express';
 import { HttpError, UnknownModelError } from '../errors/http';
-import logger from '../logger';
+import logger, { logMetric } from '../logger';
 import { getProvider } from '../providers/ProviderFactory';
 import { Transaction } from '../types';
 import { isValidImageModel, isValidModel } from './AccountingService';
 import { EchoControlService } from './EchoControlService';
 import { handleNonStreamingService } from './HandleNonStreamingService';
-<<<<<<< HEAD
-import { Transaction } from '../types';
-import { HttpError, UnknownModelError } from '../errors/http';
-import logger, { logMetric } from '../logger';
-=======
 import { handleStreamService } from './HandleStreamService';
 import { extractIsStream, extractModelName } from './RequestDataService';
->>>>>>> 32afc756
 
 export class ModelRequestService {
   /**
@@ -35,12 +29,7 @@
     // Extract and validate model
     const model = extractModelName(req);
 
-<<<<<<< HEAD
-    if (!model || !isValidModel(model)) {
-      logMetric('model.invalid', 1, { model: model || 'undefined' });
-=======
     if (!model || (!isValidModel(model) && !isValidImageModel(model))) {
->>>>>>> 32afc756
       logger.error(`Invalid model: ${model}`);
       res.status(422).json({
         error: `Invalid model: ${model} Echo does not yet support this model.`,
