--- conflicted
+++ resolved
@@ -8,34 +8,8 @@
 import { LlmTransactionMetadata, Transaction } from '../types';
 import { BaseProvider } from './BaseProvider';
 import { ProviderType } from './ProviderType';
-<<<<<<< HEAD
-
-export interface ResponseCompletionBody {
-  id: string;
-  usage: {
-    input_tokens: number;
-    output_tokens: number;
-    total_tokens: number;
-  };
-}
-
-export interface ResponseStreamingChunkBody {
-  id: string;
-  type: string;
-  eventType?: string; // Added to track the SSE event type (e.g., 'response.completed')
-  response?: {
-    id: string;
-    usage?: {
-      input_tokens: number;
-      output_tokens: number;
-      total_tokens: number;
-    };
-  };
-}
-=======
 import { Decimal } from '@prisma/client/runtime/library';
 import logger from '../logger';
->>>>>>> 8ed13331
 
 export const parseSSEResponsesFormat = (
   data: string
@@ -206,12 +180,8 @@
 
   // Override ensureStreamUsage since Responses API doesn't use stream_options
   override ensureStreamUsage(
-<<<<<<< HEAD
-    reqBody: Record<string, unknown>
-=======
     reqBody: Record<string, unknown>,
     _reqPath: string
->>>>>>> 8ed13331
   ): Record<string, unknown> {
     // Responses API handles usage tracking differently - no need to modify the request
     return reqBody;
