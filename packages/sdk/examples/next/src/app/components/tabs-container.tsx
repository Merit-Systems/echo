'use client';

import { useState } from 'react';

import Chat from './chat';
import ImageGenerator from './image';
import AudioTranscription from './audio';

export default function TabsContainer() {
  const [activeTab, setActiveTab] = useState<'chat' | 'image' | 'audio'>('chat');

  return (
    <div className="w-full">
      {/* Tab Navigation */}
      <div className="flex border-b mb-6 font-mono">
        <button
          onClick={() => setActiveTab('chat')}
          className={`px-6 py-3 font-medium tracking-wide text-sm border-b-2 transition-colors ${
            activeTab === 'chat'
              ? 'border-primary text-primary'
              : 'border-transparent text-muted-foreground hover:text-foreground'
          }`}
        >
          Chat
        </button>
        <button
          onClick={() => setActiveTab('image')}
          className={`px-6 py-3 font-medium tracking-wide text-sm border-b-2 transition-colors ${
            activeTab === 'image'
              ? 'border-primary text-primary'
              : 'border-transparent text-muted-foreground hover:text-foreground'
          }`}
        >
          Image Generation
        </button>
        <button
          onClick={() => setActiveTab('audio')}
          className={`px-6 py-3 font-medium text-sm border-b-2 transition-colors ${
            activeTab === 'audio'
              ? 'border-primary text-primary'
              : 'border-transparent text-muted-foreground hover:text-foreground'
          }`}
        >
          🔊 Audio Transcription
        </button>
      </div>

      {/* Tab Content (kept mounted to preserve state) */}
      <div className="bg-card rounded-lg shadow-sm border p-6">
<<<<<<< HEAD
        {activeTab === 'chat' && (
          <div>
            <h2 className="text-lg font-semibold mb-4 text-foreground">
              AI Chat
            </h2>
            <Chat />
          </div>
        )}
        {activeTab === 'image' && (
          <div>
            <h2 className="text-lg font-semibold mb-4 text-foreground">
              AI Image Generation
            </h2>
            <ImageGenerator />
          </div>
        )}
        {activeTab === 'audio' && (
          <div>
            <h2 className="text-lg font-semibold mb-4 text-foreground">
              AI Audio Transcription
            </h2>
            <AudioTranscription />
          </div>
        )}
=======
        <div className={activeTab === 'chat' ? '' : 'hidden'}>
          <h2 className="text-lg font-semibold mb-4 text-foreground">
            AI Chat
          </h2>
          <Chat />
        </div>
        <div className={activeTab === 'image' ? '' : 'hidden'}>
          <h2 className="text-lg font-semibold mb-4 text-foreground">
            AI Image Generation
          </h2>
          <ImageGenerator />
        </div>
>>>>>>> d5c2cc9f
      </div>
    </div>
  );
}<|MERGE_RESOLUTION|>--- conflicted
+++ resolved
@@ -47,32 +47,6 @@
 
       {/* Tab Content (kept mounted to preserve state) */}
       <div className="bg-card rounded-lg shadow-sm border p-6">
-<<<<<<< HEAD
-        {activeTab === 'chat' && (
-          <div>
-            <h2 className="text-lg font-semibold mb-4 text-foreground">
-              AI Chat
-            </h2>
-            <Chat />
-          </div>
-        )}
-        {activeTab === 'image' && (
-          <div>
-            <h2 className="text-lg font-semibold mb-4 text-foreground">
-              AI Image Generation
-            </h2>
-            <ImageGenerator />
-          </div>
-        )}
-        {activeTab === 'audio' && (
-          <div>
-            <h2 className="text-lg font-semibold mb-4 text-foreground">
-              AI Audio Transcription
-            </h2>
-            <AudioTranscription />
-          </div>
-        )}
-=======
         <div className={activeTab === 'chat' ? '' : 'hidden'}>
           <h2 className="text-lg font-semibold mb-4 text-foreground">
             AI Chat
@@ -85,7 +59,12 @@
           </h2>
           <ImageGenerator />
         </div>
->>>>>>> d5c2cc9f
+        <div className={activeTab === 'audio' ? '' : 'hidden'}>
+          <h2 className="text-lg font-semibold mb-4 text-foreground">
+            AI Audio Transcription
+          </h2>
+          <AudioTranscription />
+        </div>
       </div>
     </div>
   );
