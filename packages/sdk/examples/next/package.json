{
  "name": "echo-next-example",
  "version": "0.1.0",
  "private": true,
  "scripts": {
    "dev": "next dev",
    "build": "next build",
    "start": "next start",
    "lint": "next lint"
  },
  "dependencies": {
    "@ai-sdk/react": "^2.0.47",
    "@merit-systems/echo-next-sdk": "workspace:*",
    "ai": "^5.0.47",
<<<<<<< HEAD
    "next": "15.4.8",
=======
    "next": "15.4.10",
>>>>>>> c568c952
    "react": "19.1.0",
    "react-dom": "19.1.0"
  },
  "devDependencies": {
    "@eslint/eslintrc": "^3",
    "@tailwindcss/postcss": "^4",
    "@types/node": "^20",
    "@types/react": "^19",
    "@types/react-dom": "^19",
    "eslint": "^9",
    "eslint-config-next": "15.4.10",
    "tailwindcss": "^4",
    "typescript": "^5"
  }
}<|MERGE_RESOLUTION|>--- conflicted
+++ resolved
@@ -12,11 +12,7 @@
     "@ai-sdk/react": "^2.0.47",
     "@merit-systems/echo-next-sdk": "workspace:*",
     "ai": "^5.0.47",
-<<<<<<< HEAD
-    "next": "15.4.8",
-=======
     "next": "15.4.10",
->>>>>>> c568c952
     "react": "19.1.0",
     "react-dom": "19.1.0"
   },
