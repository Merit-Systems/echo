{
  "name": "@merit-systems/echo-next-sdk",
  "version": "0.0.30",
  "description": "Next.js SDK for Echo",
  "type": "module",
  "main": "./dist/index.js",
  "types": "./dist/index.d.ts",
  "exports": {
    ".": {
      "types": "./dist/index.d.ts",
      "import": "./dist/index.js"
    },
    "./client": {
      "types": "./dist/client.d.ts",
      "import": "./dist/client.js"
    }
  },
  "scripts": {
    "build": "tsup",
    "dev": "tsup --watch",
    "lint": "pnpx eslint src/**/*.ts",
    "lint:fix": "pnpx eslint src/**/*.ts --fix",
    "type-check": "tsc --noEmit",
    "format": "prettier --write src",
    "test": "echo 'no tests'",
    "test:unit": "echo 'no tests'",
    "test:watch": "echo 'no tests'",
    "prepublishOnly": "pnpm run build",
    "prepare": "tsup src/index.ts src/client.ts --dts --format esm --out-dir dist",
    "publish:test": "pnpm publish --access public --dry-run",
    "publish:real": "pnpm publish --access public"
  },
  "keywords": [
    "echo",
    "typescript",
    "sdk",
    "api"
  ],
  "author": "Merit Systems",
  "license": "MIT",
  "dependencies": {
    "@merit-systems/echo-typescript-sdk": "workspace:*",
    "@merit-systems/echo-react-sdk": "workspace:*",
    "ai": "^5.0.17",
    "jwt-decode": "^4.0.0",
    "swr": "^2.3.1"
  },
  "peerDependencies": {
    "next": ">=15.0.0",
    "react": "^18.0.0 || ^19.0.0",
    "react-dom": "^18.0.0 || ^19.0.0"
  },
  "devDependencies": {
    "@types/node": "^24.0.3",
    "@typescript-eslint/eslint-plugin": "^8.34.1",
    "@typescript-eslint/parser": "^8.34.1",
    "eslint": "^9.29.0",
<<<<<<< HEAD
    "next": "15.1.9",
=======
    "next": "^15.1.11",
>>>>>>> c568c952
    "tsup": "^8.5.0",
    "typescript": "^5.8.3",
    "vitest": "^3.2.3",
    "react": "^18.0.0",
    "react-dom": "^18.0.0",
    "@types/react": "^19.1.10",
    "@types/react-dom": "^19.1.7"
  },
  "files": [
    "dist/**/*"
  ]
}<|MERGE_RESOLUTION|>--- conflicted
+++ resolved
@@ -55,11 +55,7 @@
     "@typescript-eslint/eslint-plugin": "^8.34.1",
     "@typescript-eslint/parser": "^8.34.1",
     "eslint": "^9.29.0",
-<<<<<<< HEAD
-    "next": "15.1.9",
-=======
     "next": "^15.1.11",
->>>>>>> c568c952
     "tsup": "^8.5.0",
     "typescript": "^5.8.3",
     "vitest": "^3.2.3",
