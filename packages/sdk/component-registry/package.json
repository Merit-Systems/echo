--- conflicted
+++ resolved
@@ -23,11 +23,7 @@
     "class-variance-authority": "^0.7.1",
     "clsx": "^2.1.1",
     "lucide-react": "^0.487.0",
-<<<<<<< HEAD
-    "next": "15.1.9",
-=======
     "next": "15.1.11",
->>>>>>> c568c952
     "next-themes": "^0.4.6",
     "react": "19.1.0",
     "react-dom": "19.1.0",
