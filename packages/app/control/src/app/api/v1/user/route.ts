import { NextResponse } from 'next/server';
import { authRoute } from '../_lib/auth-route';
<<<<<<< HEAD
import { getFullUser } from '@/services/user';

// TODO: update TS schema or conform to SDK
=======
import { getFullUser } from '@/services/user/get';

>>>>>>> 1514d1f3
export const GET = authRoute.handler(async (_, context) => {
  const user = await getFullUser(context.ctx.userId);
  return NextResponse.json(user);
});<|MERGE_RESOLUTION|>--- conflicted
+++ resolved
@@ -1,13 +1,7 @@
 import { NextResponse } from 'next/server';
 import { authRoute } from '../_lib/auth-route';
-<<<<<<< HEAD
-import { getFullUser } from '@/services/user';
-
-// TODO: update TS schema or conform to SDK
-=======
 import { getFullUser } from '@/services/user/get';
 
->>>>>>> 1514d1f3
 export const GET = authRoute.handler(async (_, context) => {
   const user = await getFullUser(context.ctx.userId);
   return NextResponse.json(user);
