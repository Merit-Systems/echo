--- conflicted
+++ resolved
@@ -22,11 +22,7 @@
     isSuccess,
     isError,
     error,
-<<<<<<< HEAD
   } = api.credits.grant.redeem.useMutation({
-=======
-  } = api.credits.creditGrantCode.redeem.useMutation({
->>>>>>> 9eeb3c07
     onSuccess: () => {
       setCode('');
       setFreeTier(false);
