--- conflicted
+++ resolved
@@ -20,12 +20,6 @@
   startDate: new Date(),
   endDate: new Date(),
   timeframe: ActivityTimeframe.SevenDays,
-<<<<<<< HEAD
-  setTimeframe: () => {},
-  setDateRange: () => {},
-  isCumulative: false,
-  setIsCumulative: () => {},
-=======
   setTimeframe: () => {
     void 0;
   },
@@ -36,7 +30,6 @@
   setIsCumulative: () => {
     void 0;
   },
->>>>>>> 68660aae
 });
 
 interface Props {
