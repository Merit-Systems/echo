--- conflicted
+++ resolved
@@ -1,5 +1,4 @@
 import {
-<<<<<<< HEAD
   redeemCreditReferralCode,
   redeemCreditReferralCodeSchema,
 } from '@/services/credits/coupon';
@@ -9,6 +8,10 @@
   getReferralCodeSchema,
 } from '@/services/credits/coupon';
 import { TRPCError } from '@trpc/server';
+import {
+  redeemCreditGrantCode,
+  redeemCreditGrantCodeSchema,
+} from '@/lib/credit-grants';
 
 export const creditsRouter = createTRPCRouter({
   grant: {
@@ -26,15 +29,6 @@
 
         return referralCode;
       }),
-=======
-  redeemCreditGrantCode,
-  redeemCreditGrantCodeSchema,
-} from '@/lib/credit-grants';
-import { createTRPCRouter, protectedProcedure } from '../trpc';
-
-export const creditsRouter = createTRPCRouter({
-  creditGrantCode: {
->>>>>>> 9eeb3c07
     redeem: protectedProcedure
       .input(redeemCreditGrantCodeSchema)
       .mutation(async ({ ctx, input }) => {
