import { TRPCError } from '@trpc/server';

import {
  createTRPCRouter,
  paginatedProcedure,
  protectedProcedure,
  publicProcedure,
  timeBasedPaginatedProcedure,
} from '../../trpc';

import { userPayoutRouter } from './payout';

<<<<<<< HEAD
import { getUserFeed, userFeedSchema } from '@/services/feed/feed';
import { getPublicUser } from '@/services/user';
=======
import { getPublicUser, getFullUser } from '@/services/user/get';
import { getUserFeed, userFeedSchema } from '@/services/feed';
import { listCreditPayments } from '@/services/payments';
import { createPaymentLink, createPaymentLinkSchema } from '@/services/stripe';
import {
  countApiKeys,
  createApiKey,
  createApiKeySchema,
  deleteApiKey,
  deleteApiKeySchema,
  getApiKey,
  getApiKeySchema,
  listApiKeys,
  listApiKeysSchema,
  updateApiKey,
  updateApiKeySchema,
} from '@/services/api-keys';
import {
  getGithubLinkForUser,
  updateGithubLinkForUser,
  updateUserGithubLinkSchema,
} from '@/services/user/github-link';
import { getUserAppBalance, getUserGlobalBalance } from '@/lib/balance';
import { appIdSchema } from '@/services/apps/lib/schemas';
import { getCustomerSpendInfoForApp } from '@/lib/spend-pools';

import { userIdSchema } from '@/services/lib/schemas';
import {
  hasClaimedInitialFreeTierCredits,
  issueInitialFreeTierCredits,
} from '@/services/user/initial-free-tier';
import {
  acceptLatestPrivacyPolicy,
  acceptLatestTermsAndServices,
  needsLatestPrivacyPolicy,
  needsLatestTermsAndServices,
} from '@/services/user/terms-agreement';
import {
  getUserCreatorActivity,
  getUserCreatorActivitySchema,
} from '@/services/user/activity';
>>>>>>> 1514d1f3

export const userRouter = createTRPCRouter({
  payout: userPayoutRouter,

  current: protectedProcedure.query(async ({ ctx }) => {
    return getFullUser(ctx.session.user.id);
  }),

  get: publicProcedure.input(userIdSchema).query(async ({ input }) => {
    const user = await getPublicUser(input);
    if (!user) {
      throw new TRPCError({
        code: 'NOT_FOUND',
        message: 'User not found',
      });
    }
    return user;
  }),

  balance: {
    get: protectedProcedure.query(async ({ ctx }) => {
<<<<<<< HEAD
      return getPublicUser(ctx.session.user.id);
=======
      return getUserGlobalBalance(ctx.session.user.id);
>>>>>>> 1514d1f3
    }),

    app: createTRPCRouter({
      get: protectedProcedure
        .input(appIdSchema)
        .query(async ({ ctx, input }) => {
          return getUserAppBalance(ctx.session.user.id, input);
        }),

      free: protectedProcedure
        .input(appIdSchema)
        .query(async ({ ctx, input }) => {
          return getCustomerSpendInfoForApp(ctx.session.user.id, input);
        }),
    }),
  },

  payments: {
    list: paginatedProcedure
      .concat(protectedProcedure)
      .query(async ({ ctx }) => {
        return await listCreditPayments(ctx.session.user.id, ctx.pagination);
      }),

    create: protectedProcedure
      .input(createPaymentLinkSchema)
      .mutation(async ({ ctx, input }) => {
        return await createPaymentLink(ctx.session.user.id, input);
      }),
  },

  feed: {
    list: timeBasedPaginatedProcedure
      .concat(protectedProcedure)
      .input(userFeedSchema)
      .query(async ({ ctx, input }) => {
        return getUserFeed(ctx.session.user.id, input, ctx.pagination);
      }),
  },

  githubLink: {
    get: protectedProcedure.query(async ({ ctx }) => {
      return await getGithubLinkForUser(ctx.session.user.id);
    }),

    update: protectedProcedure
      .input(updateUserGithubLinkSchema)
      .mutation(async ({ ctx, input }) => {
        return await updateGithubLinkForUser(ctx.session.user.id, input);
      }),
  },

  initialFreeTier: {
    issue: protectedProcedure.mutation(async ({ ctx }) => {
      return await issueInitialFreeTierCredits(ctx.session.user.id);
    }),

    hasClaimed: protectedProcedure.query(async ({ ctx }) => {
      return await hasClaimedInitialFreeTierCredits(ctx.session.user.id);
    }),
  },

  apiKeys: {
    count: protectedProcedure
      .input(listApiKeysSchema)
      .query(async ({ ctx, input }) => {
        return countApiKeys(ctx.session.user.id, input);
      }),

    list: paginatedProcedure
      .concat(protectedProcedure)
      .input(listApiKeysSchema)
      .query(async ({ ctx: { session, pagination }, input }) => {
        return listApiKeys(session.user.id, input, pagination);
      }),

    get: protectedProcedure
      .input(getApiKeySchema)
      .query(async ({ ctx, input }) => {
        return getApiKey(ctx.session.user.id, input);
      }),

    create: protectedProcedure
      .input(createApiKeySchema)
      .mutation(async ({ ctx, input }) => {
        return createApiKey(ctx.session.user.id, input);
      }),

    update: protectedProcedure
      .input(updateApiKeySchema)
      .mutation(async ({ ctx, input }) => {
        return updateApiKey(ctx.session.user.id, input);
      }),

    delete: protectedProcedure
      .input(deleteApiKeySchema)
      .mutation(async ({ ctx, input }) => {
        return deleteApiKey(ctx.session.user.id, input);
      }),
  },

  legal: {
    needs: createTRPCRouter({
      terms: protectedProcedure.query(async ({ ctx }) => {
        return await needsLatestTermsAndServices(ctx.session.user.id);
      }),
      privacy: protectedProcedure.query(async ({ ctx }) => {
        return await needsLatestPrivacyPolicy(ctx.session.user.id);
      }),
    }),
    accept: createTRPCRouter({
      terms: protectedProcedure.mutation(async ({ ctx }) => {
        return await acceptLatestTermsAndServices(ctx.session.user.id);
      }),
      privacy: protectedProcedure.mutation(async ({ ctx }) => {
        return await acceptLatestPrivacyPolicy(ctx.session.user.id);
      }),
    }),
  },

  creatorActivity: protectedProcedure
    .input(getUserCreatorActivitySchema)
    .query(async ({ ctx, input }) => {
      return await getUserCreatorActivity(ctx.session.user.id, input);
    }),
});<|MERGE_RESOLUTION|>--- conflicted
+++ resolved
@@ -10,10 +10,6 @@
 
 import { userPayoutRouter } from './payout';
 
-<<<<<<< HEAD
-import { getUserFeed, userFeedSchema } from '@/services/feed/feed';
-import { getPublicUser } from '@/services/user';
-=======
 import { getPublicUser, getFullUser } from '@/services/user/get';
 import { getUserFeed, userFeedSchema } from '@/services/feed';
 import { listCreditPayments } from '@/services/payments';
@@ -36,7 +32,10 @@
   updateGithubLinkForUser,
   updateUserGithubLinkSchema,
 } from '@/services/user/github-link';
-import { getUserAppBalance, getUserGlobalBalance } from '@/lib/balance';
+import {
+  getUserAppBalance,
+  getUserGlobalBalance,
+} from '@/services/user/balance';
 import { appIdSchema } from '@/services/apps/lib/schemas';
 import { getCustomerSpendInfoForApp } from '@/lib/spend-pools';
 
@@ -55,7 +54,6 @@
   getUserCreatorActivity,
   getUserCreatorActivitySchema,
 } from '@/services/user/activity';
->>>>>>> 1514d1f3
 
 export const userRouter = createTRPCRouter({
   payout: userPayoutRouter,
@@ -77,11 +75,7 @@
 
   balance: {
     get: protectedProcedure.query(async ({ ctx }) => {
-<<<<<<< HEAD
-      return getPublicUser(ctx.session.user.id);
-=======
       return getUserGlobalBalance(ctx.session.user.id);
->>>>>>> 1514d1f3
     }),
 
     app: createTRPCRouter({
