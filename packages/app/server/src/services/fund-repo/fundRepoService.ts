import { encodeFunctionData, Abi, formatUnits, parseUnits } from 'viem';
import {
  MERIT_ABI,
  MERIT_CONTRACT_ADDRESS,
  USDC_ADDRESS,
  ERC20_CONTRACT_ABI,
  ETH_ADDRESS,
} from './constants';
import logger, { logMetric } from '../../logger';
import { getSmartAccount } from 'utils';
import { ResultAsync, fromPromise } from 'neverthrow';

export interface FundRepoResult {
  success: boolean;
  userOpHash: string;
  smartAccountAddress: string;
  amount: number;
  repoId: string;
  tokenAddress: string;
}
export function fundRepo(
  amount: number,
  repoId: number
): ResultAsync<FundRepoResult, Error> {
  // Validate inputs
  if (!amount || typeof amount !== 'number') {
    return ResultAsync.fromSafePromise(
      Promise.reject(new Error('Invalid amount provided'))
    );
  }

  if (!USDC_ADDRESS || !MERIT_CONTRACT_ADDRESS) {
    return ResultAsync.fromSafePromise(
      Promise.reject(new Error('Missing required environment variables'))
    );
  }

  return fromPromise(
    (async (): Promise<FundRepoResult> => {
      const tokenAddress = USDC_ADDRESS;
      const repoInstanceId = 0;
      // Convert to BigInt safely by avoiding floating point precision issues
      // USDC has 6 decimals, so multiply by 10^6
      // Use Math.ceil for defensive rounding to avoid undercharging
      const amountBigInt = BigInt(Math.ceil(amount * 10 ** 6));

      const { smartAccount } = await getSmartAccount();

      // Send user operation to fund the repo
      const result = await smartAccount.sendUserOperation({
        network: 'base',
        calls: [
          {
            to: tokenAddress as `0x${string}`,
            value: 0n,
            data: encodeFunctionData({
              abi: ERC20_CONTRACT_ABI as Abi,
              functionName: 'approve',
              args: [MERIT_CONTRACT_ADDRESS, amountBigInt],
            }),
          },
          {
            to: MERIT_CONTRACT_ADDRESS as `0x${string}`,
            value: 0n,
            data: encodeFunctionData({
              abi: MERIT_ABI as Abi,
              functionName: 'fundRepo',
              args: [
                BigInt(repoId),
                BigInt(repoInstanceId),
                tokenAddress,
                amountBigInt,
                '0x',
              ],
            }),
          },
        ],
      });

<<<<<<< HEAD
      // Wait for the user operation to be processed
      await smartAccount.waitForUserOperation({
        userOpHash: result.userOpHash,
      });
=======
    // Wait for the user operation to be processed
    await smartAccount.waitForUserOperation({
      userOpHash: result.userOpHash,
    });

    logger.info('User operation processed successfully');
>>>>>>> 38364888

      logger.info('User operation processed successfully');

      return {
        success: true,
        userOpHash: result.userOpHash,
        smartAccountAddress: smartAccount.address,
        amount: amount,
        repoId: repoId.toString(),
        tokenAddress: tokenAddress,
      };
    })(),
    (error: unknown) => {
      const errorMessage =
        error instanceof Error ? error.message : 'Unknown error';
      const errorStack = error instanceof Error ? error.stack : 'No stack';
      logger.error(
        `Error in funding repo: ${errorMessage} | Amount: ${amount} | Stack: ${errorStack} | Timestamp: ${new Date().toISOString()}`
      );
      return error instanceof Error ? error : new Error(String(error));
    }
  );
}

export function safeFundRepo(amount: number): ResultAsync<void, Error> {
  const repoId = process.env.MERIT_REPO_ID;
  if (!repoId) {
    return ResultAsync.fromSafePromise(
      Promise.reject(new Error('Missing required environment variables'))
    );
  }
<<<<<<< HEAD

  return fundRepo(amount, Number(repoId))
    .map(() => {
      // Success case - no return value needed for void
    })
    .mapErr((error: Error) => {
      logger.error(
        `Error in safe funding repo: ${error.message} | Amount: ${amount}`
      );
      return error;
    });
=======
}

export async function safeFundRepoIfWorthwhile(): Promise<void> {
  const repoId = process.env.MERIT_REPO_ID;
  if (!repoId) {
    throw new Error('Missing required environment variables');
  }

  // check balance of wallet. If it is > 100 USD, send all of the USD to the repo.

  const { smartAccount } = await getSmartAccount();
  const balances = await smartAccount.listTokenBalances({
    network: 'base',
  });
  const baseUsdcBalance = balances.balances.find(
    balance => balance.token.contractAddress === USDC_ADDRESS
  );

  const ethereumBalance = balances.balances.find(
    balance => balance.token.contractAddress === ETH_ADDRESS
  );

  if (!ethereumBalance) {
    logger.info('No Ethereum balance found, skipping fundRepo event');
    return;
  }

  if (!baseUsdcBalance) {
    logger.info('No base USDC balance found, skipping fundRepo event');
    return;
  }

  const ethereumBalanceAmount = ethereumBalance.amount.amount;
  const ethBalanceFormatted = formatUnits(
    ethereumBalanceAmount,
    ethereumBalance.amount.decimals
  );
  logger.info(`Ethereum balance is ${ethBalanceFormatted} ETH`, {
    amount: ethBalanceFormatted,
    address: smartAccount.address,
  });

  const baseUsdcBalanceAmount = baseUsdcBalance.amount.amount;
  const usdcBalanceFormatted = formatUnits(
    baseUsdcBalanceAmount,
    baseUsdcBalance.amount.decimals
  );
  logger.info(`Base USDC balance is ${usdcBalanceFormatted} USD`, {
    amount: usdcBalanceFormatted,
    address: smartAccount.address,
  });

  const ETH_WARNING_THRESHOLD = parseUnits(
    String(process.env.ETH_WARNING_THRESHOLD || '0.0001'),
    ethereumBalance.amount.decimals
  );
  const BASE_USDC_WARNING_THRESHOLD = parseUnits(
    String(process.env.BASE_USDC_TRANSFER_THRESHOLD || '5'),
    baseUsdcBalance.amount.decimals
  );

  if (ethereumBalanceAmount < ETH_WARNING_THRESHOLD) {
    const readableEthWarningThreshold = formatUnits(
      ETH_WARNING_THRESHOLD,
      ethereumBalance.amount.decimals
    );
    logger.error(
      `[Critical] Ethereum balance is less than ${readableEthWarningThreshold} ETH, skipping fundRepo event`
    );
    logMetric('server_wallet.ethereum_balance_running_low', 1, {
      amount: ethBalanceFormatted,
      address: smartAccount.address,
    });
    return;
  }

  if (baseUsdcBalanceAmount < BASE_USDC_WARNING_THRESHOLD) {
    logger.info(
      'Base USDC balance is less than threshold, skipping fundRepo event'
    );
    return;
  }
  logger.info(`Base USDC balance is ${usdcBalanceFormatted} USD, funding repo`);

  await safeFundRepo(Number(usdcBalanceFormatted));
>>>>>>> 38364888
}<|MERGE_RESOLUTION|>--- conflicted
+++ resolved
@@ -77,19 +77,10 @@
         ],
       });
 
-<<<<<<< HEAD
       // Wait for the user operation to be processed
       await smartAccount.waitForUserOperation({
         userOpHash: result.userOpHash,
       });
-=======
-    // Wait for the user operation to be processed
-    await smartAccount.waitForUserOperation({
-      userOpHash: result.userOpHash,
-    });
-
-    logger.info('User operation processed successfully');
->>>>>>> 38364888
 
       logger.info('User operation processed successfully');
 
@@ -121,7 +112,6 @@
       Promise.reject(new Error('Missing required environment variables'))
     );
   }
-<<<<<<< HEAD
 
   return fundRepo(amount, Number(repoId))
     .map(() => {
@@ -133,7 +123,6 @@
       );
       return error;
     });
-=======
 }
 
 export async function safeFundRepoIfWorthwhile(): Promise<void> {
@@ -219,5 +208,4 @@
   logger.info(`Base USDC balance is ${usdcBalanceFormatted} USD, funding repo`);
 
   await safeFundRepo(Number(usdcBalanceFormatted));
->>>>>>> 38364888
 }