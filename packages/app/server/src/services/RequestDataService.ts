import { Request } from 'express';
import { BaseProvider } from '../providers/BaseProvider';
import {
  isGeminiStreamingPath,
  extractGeminiModelName,
} from '../utils/gemini/string-parsing.js';

export function extractModelName(req: Request): string | undefined {
  const model = req.body.model;

  if (model && model !== undefined) {
    return model;
  }

  const modelFromPath = extractGeminiModelName(req);

  if (modelFromPath && modelFromPath !== undefined) {
    return modelFromPath;
  }

  return undefined;
}

<<<<<<< HEAD
export function extractMaxOutputTokens(req: Request): number {
  // OpenAI Format
  const maxOutputTokens = req.body.max_output_tokens;
  if (maxOutputTokens && maxOutputTokens !== undefined) {
    return maxOutputTokens;
  }
  // Anthropic Format
  const maxTokens = req.body.max_tokens;
  if (maxTokens && maxTokens !== undefined) {
    return maxTokens;
  }

  // Gemini Format
  const geminiMaxOutputTokens = req.body.generationConfig?.maxOutputTokens;
  if (geminiMaxOutputTokens && geminiMaxOutputTokens !== undefined) {
    return geminiMaxOutputTokens;
  }

  return Number(process.env.MAX_OUTPUT_TOKENS) || 0;
}

export function extractGeminiIsStream(req: Request): boolean {
  const path = req.path;
  return path.endsWith(':streamGenerateContent');
}

=======
>>>>>>> e3f07385
export function extractIsStream(req: Request): boolean {
  const stream = req.body.stream;

  if (stream && stream !== undefined) {
    return stream;
  }

  if (isGeminiStreamingPath(req.path)) {
    return true;
  }

  return false;
}

export function formatUpstreamUrl(
  provider: BaseProvider,
  req: Request
): string {
  // this rewrites the base url to the provider's base url and retains the rest
  const upstreamUrl = `${provider.getBaseUrl(req.path)}${req.path}${
    req.url.includes('?') ? req.url.substring(req.url.indexOf('?')) : ''
  }`;
  return upstreamUrl;
}<|MERGE_RESOLUTION|>--- conflicted
+++ resolved
@@ -21,7 +21,6 @@
   return undefined;
 }
 
-<<<<<<< HEAD
 export function extractMaxOutputTokens(req: Request): number {
   // OpenAI Format
   const maxOutputTokens = req.body.max_output_tokens;
@@ -48,8 +47,6 @@
   return path.endsWith(':streamGenerateContent');
 }
 
-=======
->>>>>>> e3f07385
 export function extractIsStream(req: Request): boolean {
   const stream = req.body.stream;
 
