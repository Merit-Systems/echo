--- conflicted
+++ resolved
@@ -76,22 +76,6 @@
       req.headers as Record<string, string>,
       prisma
     );
-<<<<<<< HEAD
-
-    const { provider, isStream, isPassthroughProxyRoute } =
-      await initializeProvider(req, res, echoControlService);
-
-    if (isPassthroughProxyRoute) {
-      return await makeProxyPassthroughRequest(
-        req,
-        res,
-        provider,
-        processedHeaders
-      );
-    }
-
-=======
->>>>>>> acfc7b67
     const balanceCheckResult = await checkBalance(echoControlService);
     
     // Step 2: Set up escrow context and apply escrow middleware logic
@@ -119,18 +103,6 @@
 
 
     // Step 3: Execute business logic
-<<<<<<< HEAD
-    const { transaction, data } = await modelRequestService.executeModelRequest(
-      req,
-      res,
-      processedHeaders,
-      provider,
-      isStream
-    );
-
-    await echoControlService.createTransaction(transaction);
-    modelRequestService.handleResolveResponse(res, isStream, data);
-=======
     const { transaction, data } =
       await modelRequestService.executeModelRequest(
         req,
@@ -149,7 +121,6 @@
     // SETTLE
     await echoControlService.createTransaction(transaction);
    
->>>>>>> acfc7b67
   } catch (error) {
     return next(error);
   }
