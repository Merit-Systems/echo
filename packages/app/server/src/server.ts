import compression from 'compression';
import cors from 'cors';
import dotenv from 'dotenv';
import express, { Express, NextFunction, Request, Response } from 'express';
import multer from 'multer';
import { authenticateRequest } from './auth';
import logger, { logMetric } from './logger';
import { HttpError } from './errors/http';
import { PrismaClient } from './generated/prisma';
import { traceEnrichmentMiddleware } from './middleware/trace-enrichment-middleware';
import {
  TransactionEscrowMiddleware,
  EscrowRequest,
} from './middleware/transaction-escrow-middleware';
import standardRouter from './routers/common';
import inFlightMonitorRouter from './routers/in-flight-monitor';
import { buildX402Response, isApiRequest, isX402Request } from 'utils';
import { handleX402Request, handleApiKeyRequest } from './handlers';
import { initializeProvider } from './services/ProviderInitializationService';
import { getRequestMaxCost } from './services/PricingService';

dotenv.config();

const app: Express = express();
const port = process.env.PORT || 3069;

// Configure multer for handling form data and file uploads
const upload = multer({
  storage: multer.memoryStorage(),
  limits: {
    fileSize: 10 * 1024 * 1024, // 10MB
  },
});
export const prisma = new PrismaClient({
  datasources: {
    db: {
      url: process.env.DATABASE_URL ?? 'postgresql://localhost:5469/echo',
    },
  },
  log: ['warn', 'error'],
});

// Initialize the transaction escrow middleware
const transactionEscrowMiddleware = new TransactionEscrowMiddleware(prisma);

app.use(traceEnrichmentMiddleware);

// Add middleware
app.use(
  cors({
    origin: '*', // Allow all origins
    methods: ['GET', 'POST', 'PUT', 'DELETE', 'OPTIONS', 'PATCH', 'HEAD'],
    allowedHeaders: '*', // Allow all headers
    exposedHeaders: '*', // Expose all headers to the client
    credentials: false, // Set to false when using origin: '*'
    preflightContinue: false, // Handle preflight requests here
    optionsSuccessStatus: 200, // Return 200 for preflight OPTIONS requests
  })
);

// Preserve content-length before body parsing middleware removes it
app.use((req: EscrowRequest, res, next) => {
  // Capture Content-Length from raw request before any parsing
  const rawContentLength = req.headers['content-length'];

  if (rawContentLength) {
    req.originalContentLength = rawContentLength;
  }
  next();
});

app.use(express.json({ limit: '100mb' }));
app.use(upload.any()); // Handle multipart/form-data with any field names
app.use(compression());

// Use common router for utility routes
app.use(standardRouter);

// Use in-flight monitor router for monitoring endpoints
app.use(inFlightMonitorRouter);

// Main route handler
app.all('*', async (req: EscrowRequest, res: Response, next: NextFunction) => {
  try {
    const headers = req.headers as Record<string, string>;
    const { provider, isStream, isPassthroughProxyRoute, providerId } =
      await initializeProvider(req, res);
    const maxCost = getRequestMaxCost(req, provider);

    if (!isApiRequest(headers) && !isX402Request(headers)) {
      return buildX402Response(req, res, maxCost);
    }

<<<<<<< HEAD
    const { processedHeaders, echoControlService } = await authenticateRequest(
      headers,
      prisma
    );
    
=======
>>>>>>> b8743112
    if (isX402Request(headers)) {
      console.log('isX402Request');
      await handleX402Request({
        req,
        res,
        processedHeaders,
        echoControlService,
        maxCost,
        isPassthroughProxyRoute,
        providerId,
        provider,
        isStream,
      });
      return;
    }

    if (isApiRequest(headers)) {
      await handleApiKeyRequest({
        req,
        res,
        processedHeaders,
        echoControlService,
        maxCost,
        isPassthroughProxyRoute,
        providerId,
        provider,
        isStream,
      });
      return;
    }

    return res.status(400).json({
      error: 'No request type found',
    });
  } catch (error) {
    return next(error);
  }
});

// Error handling middleware
app.use((error: Error, req: Request, res: Response) => {
  logger.error(
    `Error handling request: ${error.message} | Stack: ${error.stack}`
  );

  if (error instanceof HttpError) {
    logMetric('server.internal_error', 1, {
      error_type: 'http_error',
      error_message: error.message,
    });
    res.status(error.statusCode).json({
      error: error.message,
    });
  } else if (error instanceof Error) {
    logMetric('server.internal_error', 1, {
      error_type: error.name,
      error_message: error.message,
    });
    // Handle other errors with a more specific message
    logger.error('Internal server error', error);
    res.status(500).json({
      error: error.message || 'Internal Server Error',
    });
  } else {
    logMetric('server.internal_error', 1, {
      error_type: 'unknown_error',
    });
    logger.error('Internal server error', error);
    res.status(500).json({
      error: 'Internal Server Error',
    });
  }

  return res.status(500).json({
    erorr: 'Internal Server Error',
  });
});

// Graceful shutdown handler
const gracefulShutdown = (signal: string) => {
  logger.info(`Received ${signal}, starting graceful shutdown...`);

  // Stop the escrow cleanup process
  transactionEscrowMiddleware.stopCleanupProcess();

  // Close database connections
  prisma
    .$disconnect()
    .then(() => {
      logger.info('Database connections closed');
      process.exit(0);
    })
    .catch(error => {
      logger.error('Error during graceful shutdown:', error);
      process.exit(1);
    });
};

// Register shutdown handlers
process.on('SIGTERM', () => gracefulShutdown('SIGTERM'));
process.on('SIGINT', () => gracefulShutdown('SIGINT'));

// Only start the server if this file is being run directly
if (require.main === module) {
  app.listen(port, () => {
    logger.info(`Server is running on port ${port}`);
  });
}

export default app;<|MERGE_RESOLUTION|>--- conflicted
+++ resolved
@@ -91,14 +91,11 @@
       return buildX402Response(req, res, maxCost);
     }
 
-<<<<<<< HEAD
     const { processedHeaders, echoControlService } = await authenticateRequest(
       headers,
       prisma
     );
     
-=======
->>>>>>> b8743112
     if (isX402Request(headers)) {
       console.log('isX402Request');
       await handleX402Request({
