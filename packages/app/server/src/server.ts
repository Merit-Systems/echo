--- conflicted
+++ resolved
@@ -100,18 +100,26 @@
       return buildX402Response(req, res, maxCost);
     }
 
-<<<<<<< HEAD
     if (isX402Request(headers)) {
       return handleX402Request({
-=======
+        req,
+        res,
+        headers,
+        maxCost,
+        isPassthroughProxyRoute,
+        provider,
+        isStream,
+      });
+    }
+
     if (isApiRequest(headers)) {
-      const { processedHeaders, echoControlService } =
-        await authenticateRequest(headers, prisma);
-
+      const { processedHeaders, echoControlService } = await authenticateRequest(
+        headers,
+        prisma
+      );
       provider.setEchoControlService(echoControlService);
 
-      await handleApiKeyRequest({
->>>>>>> af0858b5
+      return handleApiKeyRequest({
         req,
         res,
         headers: processedHeaders,
@@ -122,20 +130,8 @@
         maxCost,
       });
     }
-<<<<<<< HEAD
-
-    if (isApiRequest(headers)) {
-      const { processedHeaders, echoControlService } = await authenticateRequest(
-        headers,
-        prisma
-      );
-      provider.setEchoControlService(echoControlService);
-
-      return handleApiKeyRequest({
-=======
     if (isX402Request(headers) || isPassthroughProxyRoute) {
       await handleX402Request({
->>>>>>> af0858b5
         req,
         res,
         headers,
@@ -144,6 +140,7 @@
         provider,
         isStream,
       });
+      return;
     }
 
     return res.status(400).json({
