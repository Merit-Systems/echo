import {
  ExactEvmPayloadAuthorization,
  Network,
  X402ChallengeParams,
} from 'types';
import { Request, Response } from 'express';
import { CdpClient, EvmSmartAccount } from '@coinbase/cdp-sdk';
import {
  WALLET_SMART_ACCOUNT,
  DOMAIN_NAME,
  X402_VERSION,
  X402_SCHEME,
  DISCOVERABLE,
  DOMAIN_VERSION,
  MAX_TIMEOUT_SECONDS,
  MIME_TYPE,
  ECHO_DESCRIPTION,
  WALLET_OWNER,
  X402_TYPE,
  X402_ERROR_MESSAGE,
  X402_PAYMENT_HEADER,
  X402_REALM,
  USDC_MULTIPLIER,
} from './constants';
import { Decimal } from 'generated/prisma/runtime/library';
import { USDC_ADDRESS } from 'services/fund-repo/constants';
import crypto from 'crypto';
import logger from 'logger';

/**
 * USDC has 6 decimal places
 */
import {
  PaymentPayload,
  PaymentPayloadSchema,
} from './services/facilitator/x402-types';

import { getSchemaForRoute } from './schema/schemaForRoute';
import { getDescriptionForRoute } from './schema/descriptionForRoute';
const API_KEY_ID = process.env.CDP_API_KEY_ID || 'your-api-key-id';
const API_KEY_SECRET = process.env.CDP_API_KEY_SECRET || 'your-api-key-secret';
const WALLET_SECRET = process.env.CDP_WALLET_SECRET || 'your-wallet-secret';
/**
 * Converts a decimal amount (USD) to USDC BigInt representation
 * USDC has 6 decimal places, so $1.234567 becomes 1234567n
 * @param amount Decimal amount in USD
 * @returns BigInt representation for USDC
 */
export function decimalToUsdcBigInt(amount: Decimal | number): bigint {
  const numericAmount = typeof amount === 'number' ? amount : Number(amount);
  // Use Math.ceil for defensive rounding to avoid undercharging
  return BigInt(Math.ceil(numericAmount * USDC_MULTIPLIER));
}

/**
 * Converts USDC BigInt representation to decimal amount (USD)
 * @param usdcBigInt BigInt representation of USDC amount
 * @returns Decimal amount in USD
 */
export function usdcBigIntToDecimal(usdcBigInt: bigint | string): Decimal {
  const bigIntValue =
    typeof usdcBigInt === 'string' ? BigInt(usdcBigInt) : usdcBigInt;
  const decimalValue = Number(bigIntValue) / USDC_MULTIPLIER;
  return new Decimal(decimalValue);
}

<<<<<<< HEAD
export function bigIntToDecimal(
  bigInt: bigint | string,
  decimals: number
): Decimal {
  const bigIntValue = typeof bigInt === 'string' ? BigInt(bigInt) : bigInt;
  const stringValue = bigIntValue.toString();
  const divisor = new Decimal(10).pow(decimals);
  return new Decimal(stringValue).div(divisor);
}

=======
>>>>>>> ed2ac972
/**
 * Calculates the refund amount for an x402 request. Also used to log when we underestimate the cost.
 * @param maxCost The max cost of the request
 * @param transactionCost The cost of the transaction
 * @returns The refund amount
 */
export function calculateRefundAmount(
  maxCost: Decimal,
  transactionCost: Decimal
): Decimal {
  if (transactionCost.greaterThan(maxCost)) {
    logger.error(
      `Transaction cost (${transactionCost}) exceeds max cost (${maxCost}).`
    );
    return new Decimal(0);
  }
  return maxCost.minus(transactionCost);
}

/**
 * Generates a random nonce in hexadecimal format
 * @returns A random hex string with 0x prefix (25 bytes = 50 hex chars)
 */
export function generateRandomNonce(): `0x${string}` {
  const bytes = crypto.randomBytes(32);
  return `0x${bytes.toString('hex')}` as `0x${string}`;
}

export function parseX402Headers(
  headers: Record<string, string>
): ExactEvmPayloadAuthorization {
  return {
    from: headers['from'] as `0x${string}`,
    to: headers['to'] as `0x${string}`,
    value: headers['value'] as string,
    valid_after: Number(headers['valid_after'] as string),
    valid_before: Number(headers['valid_before'] as string),
    nonce: headers['nonce'] as `0x${string}`,
  };
}

function buildX402Challenge(params: X402ChallengeParams): string {
  const esc = (value: string | undefined) => (value || '').replace(/"/g, '\\"');
  return `X-402 realm="${esc(params.realm)}", link="${esc(params.link)}", network="${esc(params.network)}"`;
}

export async function buildX402Response(
  req: Request,
  res: Response,
  maxCost: Decimal
) {
  const network = process.env.NETWORK as Network;
  const maxCostBigInt = decimalToUsdcBigInt(maxCost);
  const paymentUrl = req.path;
  const host = process.env.ECHO_ROUTER_BASE_URL;
  const resourceUrl = `${host}${req.url}`;

  let recipient: string;
  try {
    recipient = (await getSmartAccount()).smartAccount.address;
  } catch (error) {
    logger.error('Failed to get smart account for X402 response', { error });
    throw error;
  }

  res.setHeader(
    'WWW-Authenticate',
    buildX402Challenge({
      realm: X402_REALM,
      link: paymentUrl,
      network,
    })
  );

  let outputSchema;
  try {
    outputSchema = getSchemaForRoute(req.path);
    logger.info('Schema generated for route', {
      path: req.path,
      hasSchema: !!outputSchema,
    });
  } catch (error) {
    logger.error('Failed to generate schema for route', {
      path: req.path,
      error,
    });
    outputSchema = undefined;
  }

  const resBody = {
    x402Version: 1,
    error: X402_ERROR_MESSAGE,
    accepts: [
      {
        type: X402_TYPE,
        version: X402_VERSION,
        network,
        maxAmountRequired: maxCostBigInt.toString(),
        recipient: recipient,
        currency: USDC_ADDRESS,
        to: recipient,
        url: resourceUrl,
        nonce: generateRandomNonce(),
        scheme: X402_SCHEME,
        resource: resourceUrl,
        description: getDescriptionForRoute(req.path) ?? ECHO_DESCRIPTION,
        mimeType: MIME_TYPE,
        maxTimeoutSeconds: MAX_TIMEOUT_SECONDS,
        discoverable: DISCOVERABLE,
        payTo: recipient,
        asset: USDC_ADDRESS,
        extra: {
          name: DOMAIN_NAME,
          version: DOMAIN_VERSION,
        },
        ...(outputSchema ? { outputSchema: outputSchema } : {}),
      },
    ],
  };

  logger.info('Sending 402 response', { path: req.path });
  return res.status(402).json(resBody);
}

export function isApiRequest(headers: Record<string, string>): boolean {
  return (
    headers['x-api-key'] !== undefined ||
    headers['x-goog-api-key'] !== undefined ||
    headers['authorization'] !== undefined
  );
}

export function isX402Request(headers: Record<string, string>): boolean {
  return headers[X402_PAYMENT_HEADER] !== undefined;
}

export async function getSmartAccount(): Promise<{
  smartAccount: EvmSmartAccount;
}> {
  try {
    const cdp = new CdpClient({
      apiKeyId: API_KEY_ID,
      apiKeySecret: API_KEY_SECRET,
      walletSecret: WALLET_SECRET,
    });

    const owner = await cdp.evm.getOrCreateAccount({
      name: WALLET_OWNER,
    });

    const smartAccount = await cdp.evm.getOrCreateSmartAccount({
      name: WALLET_SMART_ACCOUNT,
      owner,
    });

    return { smartAccount };
  } catch (error) {
    logger.error('Failed to get smart account', { error });
    throw new Error(
      `CDP authentication failed: ${error instanceof Error ? error.message : 'Unknown error'}`
    );
  }
}

export function validateXPaymentHeader(
  processedHeaders: Record<string, string>,
  req: Request
): PaymentPayload {
  const xPaymentHeader =
    processedHeaders[X402_PAYMENT_HEADER] || req.headers[X402_PAYMENT_HEADER];
  if (!xPaymentHeader) {
    throw new Error('x-payment header missing after validation');
  }
  const xPaymentData = JSON.parse(
    Buffer.from(xPaymentHeader as string, 'base64').toString()
  );
  return PaymentPayloadSchema.parse(xPaymentData);
}<|MERGE_RESOLUTION|>--- conflicted
+++ resolved
@@ -64,19 +64,6 @@
   return new Decimal(decimalValue);
 }
 
-<<<<<<< HEAD
-export function bigIntToDecimal(
-  bigInt: bigint | string,
-  decimals: number
-): Decimal {
-  const bigIntValue = typeof bigInt === 'string' ? BigInt(bigInt) : bigInt;
-  const stringValue = bigIntValue.toString();
-  const divisor = new Decimal(10).pow(decimals);
-  return new Decimal(stringValue).div(divisor);
-}
-
-=======
->>>>>>> ed2ac972
 /**
  * Calculates the refund amount for an x402 request. Also used to log when we underestimate the cost.
  * @param maxCost The max cost of the request
