import { TransactionEscrowMiddleware } from 'middleware/transaction-escrow-middleware';
import { modelRequestService } from 'services/ModelRequestService';
import { ApiKeyHandlerInput, X402HandlerInput } from 'types';
import {
  calculateRefundAmount,
} from 'utils';
import { checkBalance } from 'services/BalanceCheckService';
import { prisma } from 'server';
import { makeProxyPassthroughRequest } from 'services/ProxyPassthroughService';
import logger from 'logger';
import { ProviderType } from 'providers/ProviderType';
<<<<<<< HEAD
import { safeFundRepoIfWorthwhile } from 'services/fund-repo/fundRepoService';
import { applyMaxCostMarkup } from 'services/PricingService';

export async function refund(
  paymentAmountDecimal: Decimal,
  payload: ExactEvmPayload
) {
  try {
    const refundAmountUsdcBigInt = decimalToUsdcBigInt(paymentAmountDecimal);
    const authPayload = payload.authorization;
    await transfer(authPayload.from as `0x${string}`, refundAmountUsdcBigInt);
  } catch (error) {
    logger.error('Failed to refund', error);
  }
}

export async function settle(
  req: Request,
  res: Response,
  headers: Record<string, string>,
  maxCost: Decimal
): Promise<
  { payload: ExactEvmPayload; paymentAmountDecimal: Decimal } | undefined
> {
  const network = process.env.NETWORK as Network;

  let recipient: string;
  try {
    recipient = (await getSmartAccount()).smartAccount.address;
  } catch (error) {
    buildX402Response(req, res, maxCost);
    return undefined;
  }

  let xPaymentData: PaymentPayload;
  try {
    xPaymentData = validateXPaymentHeader(headers, req);
  } catch (error) {
    buildX402Response(req, res, maxCost);
    return undefined;
  }

  const parseResult = ExactEvmPayloadSchema.safeParse(xPaymentData.payload);
  
  if (!parseResult.success) {
    logger.error('Invalid EVM payload', { 
      error: parseResult.error.format() 
    });
    buildX402Response(req, res, maxCost);
    return undefined;
  }

  const payload = parseResult.data;
  logger.info(`Payment payload: ${JSON.stringify(payload)}`);

  const paymentAmount = payload.authorization.value;
  const paymentAmountDecimal = usdcBigIntToDecimal(paymentAmount);

  // Note(shafu, alvaro): Edge case where client sends the x402-challenge
  // but the payment amount is less than what we returned in the first response
  if (BigInt(paymentAmount) < decimalToUsdcBigInt(maxCost)) {
    buildX402Response(req, res, maxCost);
    return undefined;
  }

  const facilitatorClient = new FacilitatorClient();
  const paymentRequirements = PaymentRequirementsSchema.parse({
    scheme: 'exact',
    network,
    maxAmountRequired: paymentAmount,
    resource: `${req.protocol}://${req.get('host')}${req.url}`,
    description: 'Echo x402',
    mimeType: 'application/json',
    payTo: recipient,
    maxTimeoutSeconds: 60,
    asset: USDC_ADDRESS,
    extra: {
      name: 'USD Coin',
      version: '2',
    },
  });

  const settleRequest = SettleRequestSchema.parse({
    paymentPayload: xPaymentData,
    paymentRequirements,
  });

  const settleResult = await facilitatorClient.settle(settleRequest);

  if (!settleResult.success || !settleResult.transaction) {
    buildX402Response(req, res, maxCost);
    return undefined;
  }

  return { payload, paymentAmountDecimal };
}

export async function finalize(
  paymentAmountDecimal: Decimal,
  transaction: Transaction,
  payload: ExactEvmPayload
) {
  const transactionCostWithMarkup = applyMaxCostMarkup(
    transaction.rawTransactionCost
  );

  // rawTransactionCost is what we pay to OpenAI
  // transactionCostWithMarkup is what we charge the user
  // markup is the difference between the two, and is sent with fundRepo (not every time, just when it is worthwhile to send a payment)

  // The user should be refunded paymentAmountDecimal - transactionCostWithMarkup\

  const refundAmount = calculateRefundAmount(
    paymentAmountDecimal,
    transactionCostWithMarkup
  );
  logger.info(`Payment amount decimal: ${paymentAmountDecimal.toNumber()} USD`);
  logger.info(`Refunding ${refundAmount.toNumber()} USD`);
  logger.info(
    `Transaction cost with markup: ${transactionCostWithMarkup.toNumber()} USD`
  );
  logger.info(
    `Transaction cost: ${transaction.rawTransactionCost.toNumber()} USD`
  );

  if (!refundAmount.equals(0) && refundAmount.greaterThan(0)) {
    const refundAmountUsdcBigInt = decimalToUsdcBigInt(refundAmount);
    const authPayload = payload.authorization;
    await transfer(authPayload.from as `0x${string}`, refundAmountUsdcBigInt);
  }

  const markUpAmount = transactionCostWithMarkup.minus(
    transaction.rawTransactionCost
  );
  if (markUpAmount.greaterThan(0)) {
    logger.info(
      `PROFIT RECEIVED: ${markUpAmount.toNumber()} USD, checking for a repo send operation`
    );
    try {
      await safeFundRepoIfWorthwhile();
    } catch (error) {
      logger.error('Failed to fund repo', error);
      // Don't re-throw - repo funding is not critical to the transaction
    }
  }
}
=======
import { settle } from 'handlers/settle';
import { finalize } from 'handlers/finalize';
import { refund } from 'handlers/refund';
>>>>>>> 59c1963d

export async function handleX402Request({
  req,
  res,
  headers,
  maxCost,
  isPassthroughProxyRoute,
  provider,
  isStream,
  x402AuthenticationService,
}: X402HandlerInput) {
  if (isPassthroughProxyRoute) {
    return await makeProxyPassthroughRequest(req, res, provider, headers);
  }
  const settleResult = await settle(req, res, headers, maxCost);
  if (!settleResult) {
    return;
  }

  const { payload, paymentAmountDecimal } = settleResult;

  try {
    const transactionResult = await modelRequestService.executeModelRequest(
      req,
      res,
      headers,
      provider,
      isStream
    );
    const transaction = transactionResult.transaction;
    if (provider.getType() === ProviderType.OPENAI_VIDEOS) {
      await prisma.videoGenerationX402.create({
        data: {
          videoId: transaction.metadata.providerId,
          wallet: payload.authorization.from,
          cost: transaction.rawTransactionCost,
          expiresAt: new Date(Date.now() + 1000 * 60 * 60 * 1),
        },
      });
    }

    modelRequestService.handleResolveResponse(
      res,
      isStream,
      transactionResult.data
    );

    logger.info(`Creating X402 transaction for app. Metadata: ${JSON.stringify(transaction.metadata)}`);
    const transactionCosts = await x402AuthenticationService.createX402Transaction(transaction);

    await finalize(
      paymentAmountDecimal,
      transactionCosts.rawTransactionCost,
      transactionCosts.totalAppProfit,
      transactionCosts.echoProfit,
      payload
    );
  } catch (error) {
    await refund(paymentAmountDecimal, payload);
  }
}

export async function handleApiKeyRequest({
  req,
  res,
  headers,
  echoControlService,
  maxCost,
  isPassthroughProxyRoute,
  provider,
  isStream,
}: ApiKeyHandlerInput) {
  const transactionEscrowMiddleware = new TransactionEscrowMiddleware(prisma);

  if (isPassthroughProxyRoute) {
    return await makeProxyPassthroughRequest(req, res, provider, headers);
  }

  const balanceCheckResult = await checkBalance(echoControlService);

  // Step 2: Set up escrow context and apply escrow middleware logic
  transactionEscrowMiddleware.setupEscrowContext(
    req,
    echoControlService.getUserId()!,
    echoControlService.getEchoAppId()!,
    balanceCheckResult.effectiveBalance ?? 0
  );

  await transactionEscrowMiddleware.handleInFlightRequestIncrement(req, res);

  if (isPassthroughProxyRoute) {
    return await makeProxyPassthroughRequest(req, res, provider, headers);
  }

  // Step 3: Execute business logic
  const { transaction, data } = await modelRequestService.executeModelRequest(
    req,
    res,
    headers,
    provider,
    isStream
  );

  // There is no actual refund, this logs if we underestimate the raw cost
  calculateRefundAmount(maxCost, transaction.rawTransactionCost);

  modelRequestService.handleResolveResponse(res, isStream, data);

  await echoControlService.createTransaction(transaction);

  if (provider.getType() === ProviderType.OPENAI_VIDEOS) {
    const transactionCost = await echoControlService.computeTransactionCosts(
      transaction,
      null
    );
    await prisma.videoGenerationX402.create({
      data: {
        videoId: transaction.metadata.providerId,
        userId: echoControlService.getUserId()!,
        echoAppId: echoControlService.getEchoAppId()!,
        cost: transactionCost.totalTransactionCost,
        expiresAt: new Date(Date.now() + 1000 * 60 * 60 * 1),
      },
    });
  }
}<|MERGE_RESOLUTION|>--- conflicted
+++ resolved
@@ -9,7 +9,6 @@
 import { makeProxyPassthroughRequest } from 'services/ProxyPassthroughService';
 import logger from 'logger';
 import { ProviderType } from 'providers/ProviderType';
-<<<<<<< HEAD
 import { safeFundRepoIfWorthwhile } from 'services/fund-repo/fundRepoService';
 import { applyMaxCostMarkup } from 'services/PricingService';
 
@@ -156,11 +155,9 @@
     }
   }
 }
-=======
 import { settle } from 'handlers/settle';
 import { finalize } from 'handlers/finalize';
 import { refund } from 'handlers/refund';
->>>>>>> 59c1963d
 
 export async function handleX402Request({
   req,
