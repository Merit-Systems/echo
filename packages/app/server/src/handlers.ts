import { TransactionEscrowMiddleware } from 'middleware/transaction-escrow-middleware';
import { modelRequestService } from 'services/ModelRequestService';
import { HandlerInput, Network, Transaction, X402HandlerInput } from 'types';
import {
  usdcBigIntToDecimal,
  decimalToUsdcBigInt,
  buildX402Response,
  getSmartAccount,
  calculateRefundAmount,
  validateXPaymentHeader,
} from 'utils';
import { transfer } from 'transferWithAuth';
import { checkBalance } from 'services/BalanceCheckService';
import { prisma } from 'server';
import { makeProxyPassthroughRequest } from 'services/ProxyPassthroughService';
import { USDC_ADDRESS } from 'services/fund-repo/constants';
import { FacilitatorClient } from 'services/facilitator/facilitatorService';
import {
  ExactEvmPayload,
  PaymentPayload,
  PaymentRequirementsSchema,
  SettleRequestSchema,
} from 'services/facilitator/x402-types';
import { Decimal } from '@prisma/client/runtime/library';
import logger from 'logger';
<<<<<<< HEAD
import { ProviderType } from 'providers/ProviderType';

export async function handleX402Request({
  req,
  res,
  headers,
  maxCost,
  isPassthroughProxyRoute,
  provider,
  isStream,
}: X402HandlerInput) {
  if (isPassthroughProxyRoute) {
    return await makeProxyPassthroughRequest(req, res, provider, headers);
  }

  // Apply x402 payment middleware with the calculated maxCost
=======
import { Request, Response } from 'express';

export async function settle(
  req: Request,
  res: Response,
  headers: Record<string, string>,
  maxCost: Decimal
): Promise<
  { payload: ExactEvmPayload; paymentAmountDecimal: Decimal } | undefined
> {
>>>>>>> 293fd59b
  const network = process.env.NETWORK as Network;

  let recipient: string;
  try {
    recipient = (await getSmartAccount()).smartAccount.address;
  } catch (error) {
    buildX402Response(req, res, maxCost);
    return undefined;
  }

  let xPaymentData: PaymentPayload;
  try {
    xPaymentData = validateXPaymentHeader(headers, req);
  } catch (error) {
    buildX402Response(req, res, maxCost);
    return undefined;
  }

  const payload = xPaymentData.payload as ExactEvmPayload;
  logger.info(`Payment payload: ${JSON.stringify(payload)}`);

  const paymentAmount = payload.authorization.value;
  const paymentAmountDecimal = usdcBigIntToDecimal(paymentAmount);

  // Note(shafu, alvaro): Edge case where client sends the x402-challenge
  // but the payment amount is less than what we returned in the first response
  if (BigInt(paymentAmount) < decimalToUsdcBigInt(maxCost)) {
    buildX402Response(req, res, maxCost);
    return undefined;
  }

  const facilitatorClient = new FacilitatorClient();
  const paymentRequirements = PaymentRequirementsSchema.parse({
    scheme: 'exact',
    network,
    maxAmountRequired: paymentAmount,
    resource: `${req.protocol}://${req.get('host')}${req.url}`,
    description: 'Echo x402',
    mimeType: 'application/json',
    payTo: recipient,
    maxTimeoutSeconds: 60,
    asset: USDC_ADDRESS,
    extra: {
      name: 'USD Coin',
      version: '2',
    },
  });

  const settleRequest = SettleRequestSchema.parse({
    paymentPayload: xPaymentData,
    paymentRequirements,
  });

  const settleResult = await facilitatorClient.settle(settleRequest);

  if (!settleResult.success || !settleResult.transaction) {
    buildX402Response(req, res, maxCost);
    return undefined;
  }

  return { payload, paymentAmountDecimal };
}

export async function finalize(
  paymentAmountDecimal: Decimal,
  transaction: Transaction,
  payload: ExactEvmPayload
) {
  const refundAmount = calculateRefundAmount(
    paymentAmountDecimal,
    transaction.rawTransactionCost
  );

  if (!refundAmount.equals(0) && refundAmount.greaterThan(0)) {
    const refundAmountUsdcBigInt = decimalToUsdcBigInt(refundAmount);
    const authPayload = payload.authorization;
    await transfer(authPayload.from as `0x${string}`, refundAmountUsdcBigInt);
  }
}

export async function handleX402Request({
  req,
  res,
  headers,
  maxCost,
  isPassthroughProxyRoute,
  provider,
  isStream,
}: X402HandlerInput) {
  if (isPassthroughProxyRoute) {
    return await makeProxyPassthroughRequest(req, res, provider, headers);
  }

  const settleResult = await settle(req, res, headers, maxCost);
  if (!settleResult) {
    return;
  }

  const { payload, paymentAmountDecimal } = settleResult;

  try {
<<<<<<< HEAD
    // Default to no refund
    let refundAmount = new Decimal(0);
    let transaction: Transaction | null = null;
    let data: unknown = null;

    // Construct and validate PaymentRequirements using Zod schema
    const paymentRequirements = PaymentRequirementsSchema.parse({
      scheme: 'exact',
      network,
      maxAmountRequired: paymentAmount,
      resource: `${req.protocol}://${req.get('host')}${req.url}`,
      description: 'Echo x402',
      mimeType: 'application/json',
      payTo: recipient,
      maxTimeoutSeconds: 60,
      asset: USDC_ADDRESS,
      extra: {
        name: 'USD Coin',
        version: '2',
      },
    });
    // Validate and execute settle request
    const settleRequest = SettleRequestSchema.parse({
      paymentPayload: xPaymentData,
      paymentRequirements,
    });

    const settleResult = await facilitatorClient.settle(settleRequest);

    if (!settleResult.success || !settleResult.transaction) {
      return buildX402Response(req, res, maxCost);
    }

    try {
      const transactionResult = await modelRequestService.executeModelRequest(
        req,
        res,
        headers,
        provider,
        isStream
      );
      transaction = transactionResult.transaction;
      data = transactionResult.data;

      if (provider.getType() === ProviderType.OPENAI_VIDEOS) {
        await prisma.videoGenerationX402.create({
          data: {
            videoId: transaction.metadata.providerId,
            wallet: payload.authorization.from,
            cost: transaction.rawTransactionCost,
            expiresAt: new Date(Date.now() + 1000 * 60 * 60 * 24),
          },
        });
      }

      // Send the response - the middleware has intercepted res.end()/res.json()
      // and will actually send it after settlement completes
      modelRequestService.handleResolveResponse(res, isStream, data);

      refundAmount = calculateRefundAmount(
        paymentAmountDecimal,
        transaction.rawTransactionCost
      );

      // Process refund if needed
      if (!refundAmount.equals(0) && refundAmount.greaterThan(0)) {
        const refundAmountUsdcBigInt = decimalToUsdcBigInt(refundAmount);
        const authPayload = payload.authorization;
        await transfer(
          authPayload.from as `0x${string}`,
          refundAmountUsdcBigInt
        ).catch(transferError => {
          logger.error('Failed to process refund', {
            error: transferError,
            refundAmount: refundAmount.toString(),
          });
        });
      }
    } catch (error) {
      // In case of error, do full refund
      refundAmount = paymentAmountDecimal;

      if (!refundAmount.equals(0) && refundAmount.greaterThan(0)) {
        const refundAmountUsdcBigInt = decimalToUsdcBigInt(refundAmount);
        const authPayload = payload.authorization;
        await transfer(
          authPayload.from as `0x${string}`,
          refundAmountUsdcBigInt
        ).catch(transferError => {
          logger.error('Failed to process full refund after error', {
            error: transferError,
            originalError: error,
            refundAmount: refundAmount.toString(),
          });
        });
      }
    }
=======
    const transactionResult = await modelRequestService.executeModelRequest(
      req,
      res,
      headers,
      provider,
      isStream
    );

    modelRequestService.handleResolveResponse(
      res,
      isStream,
      transactionResult.data
    );

    await finalize(
      paymentAmountDecimal,
      transactionResult.transaction,
      payload
    );
>>>>>>> 293fd59b
  } catch (error) {
    const refundAmountUsdcBigInt = decimalToUsdcBigInt(paymentAmountDecimal);
    const authPayload = payload.authorization;
    await transfer(authPayload.from as `0x${string}`, refundAmountUsdcBigInt);
  }
}

export async function handleApiKeyRequest({
  req,
  res,
  headers,
  echoControlService,
  maxCost,
  isPassthroughProxyRoute,
  provider,
  isStream,
}: HandlerInput) {
  const transactionEscrowMiddleware = new TransactionEscrowMiddleware(prisma);

  if (isPassthroughProxyRoute) {
    return await makeProxyPassthroughRequest(req, res, provider, headers);
  }

  const balanceCheckResult = await checkBalance(echoControlService);

  // Step 2: Set up escrow context and apply escrow middleware logic
  transactionEscrowMiddleware.setupEscrowContext(
    req,
    echoControlService.getUserId()!,
    echoControlService.getEchoAppId()!,
    balanceCheckResult.effectiveBalance ?? 0
  );

  await transactionEscrowMiddleware.handleInFlightRequestIncrement(req, res);

  if (isPassthroughProxyRoute) {
    return await makeProxyPassthroughRequest(req, res, provider, headers);
  }

  // Step 3: Execute business logic
  const { transaction, data } = await modelRequestService.executeModelRequest(
    req,
    res,
    headers,
    provider,
    isStream
  );

  

  // There is no actual refund, this logs if we underestimate the raw cost
  calculateRefundAmount(maxCost, transaction.rawTransactionCost);

  modelRequestService.handleResolveResponse(res, isStream, data);

  await echoControlService.createTransaction(transaction, maxCost);
  
  if (provider.getType() === ProviderType.OPENAI_VIDEOS) {
    const transactionCost = await echoControlService.computeTransactionCosts(transaction, null);
    await prisma.videoGenerationX402.create({
      data: {
        videoId: transaction.metadata.providerId,
        userId: echoControlService.getUserId()!,
        echoAppId: echoControlService.getEchoAppId()!,
        cost: transactionCost.totalTransactionCost,
        expiresAt: new Date(Date.now() + 1000 * 60 * 60 * 24),
      },
    });
  }
}<|MERGE_RESOLUTION|>--- conflicted
+++ resolved
@@ -23,25 +23,8 @@
 } from 'services/facilitator/x402-types';
 import { Decimal } from '@prisma/client/runtime/library';
 import logger from 'logger';
-<<<<<<< HEAD
+import { Request, Response } from 'express';
 import { ProviderType } from 'providers/ProviderType';
-
-export async function handleX402Request({
-  req,
-  res,
-  headers,
-  maxCost,
-  isPassthroughProxyRoute,
-  provider,
-  isStream,
-}: X402HandlerInput) {
-  if (isPassthroughProxyRoute) {
-    return await makeProxyPassthroughRequest(req, res, provider, headers);
-  }
-
-  // Apply x402 payment middleware with the calculated maxCost
-=======
-import { Request, Response } from 'express';
 
 export async function settle(
   req: Request,
@@ -51,7 +34,6 @@
 ): Promise<
   { payload: ExactEvmPayload; paymentAmountDecimal: Decimal } | undefined
 > {
->>>>>>> 293fd59b
   const network = process.env.NETWORK as Network;
 
   let recipient: string;
@@ -153,105 +135,6 @@
   const { payload, paymentAmountDecimal } = settleResult;
 
   try {
-<<<<<<< HEAD
-    // Default to no refund
-    let refundAmount = new Decimal(0);
-    let transaction: Transaction | null = null;
-    let data: unknown = null;
-
-    // Construct and validate PaymentRequirements using Zod schema
-    const paymentRequirements = PaymentRequirementsSchema.parse({
-      scheme: 'exact',
-      network,
-      maxAmountRequired: paymentAmount,
-      resource: `${req.protocol}://${req.get('host')}${req.url}`,
-      description: 'Echo x402',
-      mimeType: 'application/json',
-      payTo: recipient,
-      maxTimeoutSeconds: 60,
-      asset: USDC_ADDRESS,
-      extra: {
-        name: 'USD Coin',
-        version: '2',
-      },
-    });
-    // Validate and execute settle request
-    const settleRequest = SettleRequestSchema.parse({
-      paymentPayload: xPaymentData,
-      paymentRequirements,
-    });
-
-    const settleResult = await facilitatorClient.settle(settleRequest);
-
-    if (!settleResult.success || !settleResult.transaction) {
-      return buildX402Response(req, res, maxCost);
-    }
-
-    try {
-      const transactionResult = await modelRequestService.executeModelRequest(
-        req,
-        res,
-        headers,
-        provider,
-        isStream
-      );
-      transaction = transactionResult.transaction;
-      data = transactionResult.data;
-
-      if (provider.getType() === ProviderType.OPENAI_VIDEOS) {
-        await prisma.videoGenerationX402.create({
-          data: {
-            videoId: transaction.metadata.providerId,
-            wallet: payload.authorization.from,
-            cost: transaction.rawTransactionCost,
-            expiresAt: new Date(Date.now() + 1000 * 60 * 60 * 24),
-          },
-        });
-      }
-
-      // Send the response - the middleware has intercepted res.end()/res.json()
-      // and will actually send it after settlement completes
-      modelRequestService.handleResolveResponse(res, isStream, data);
-
-      refundAmount = calculateRefundAmount(
-        paymentAmountDecimal,
-        transaction.rawTransactionCost
-      );
-
-      // Process refund if needed
-      if (!refundAmount.equals(0) && refundAmount.greaterThan(0)) {
-        const refundAmountUsdcBigInt = decimalToUsdcBigInt(refundAmount);
-        const authPayload = payload.authorization;
-        await transfer(
-          authPayload.from as `0x${string}`,
-          refundAmountUsdcBigInt
-        ).catch(transferError => {
-          logger.error('Failed to process refund', {
-            error: transferError,
-            refundAmount: refundAmount.toString(),
-          });
-        });
-      }
-    } catch (error) {
-      // In case of error, do full refund
-      refundAmount = paymentAmountDecimal;
-
-      if (!refundAmount.equals(0) && refundAmount.greaterThan(0)) {
-        const refundAmountUsdcBigInt = decimalToUsdcBigInt(refundAmount);
-        const authPayload = payload.authorization;
-        await transfer(
-          authPayload.from as `0x${string}`,
-          refundAmountUsdcBigInt
-        ).catch(transferError => {
-          logger.error('Failed to process full refund after error', {
-            error: transferError,
-            originalError: error,
-            refundAmount: refundAmount.toString(),
-          });
-        });
-      }
-    }
-=======
     const transactionResult = await modelRequestService.executeModelRequest(
       req,
       res,
@@ -259,6 +142,19 @@
       provider,
       isStream
     );
+    const transaction = transactionResult.transaction;
+
+
+    if (provider.getType() === ProviderType.OPENAI_VIDEOS) {
+      await prisma.videoGenerationX402.create({
+        data: {
+          videoId: transaction.metadata.providerId,
+          wallet: payload.authorization.from,
+          cost: transaction.rawTransactionCost,
+          expiresAt: new Date(Date.now() + 1000 * 60 * 60 * 24),
+        },
+      });
+    }
 
     modelRequestService.handleResolveResponse(
       res,
@@ -271,7 +167,6 @@
       transactionResult.transaction,
       payload
     );
->>>>>>> 293fd59b
   } catch (error) {
     const refundAmountUsdcBigInt = decimalToUsdcBigInt(paymentAmountDecimal);
     const authPayload = payload.authorization;
