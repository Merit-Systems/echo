--- conflicted
+++ resolved
@@ -472,9 +472,6 @@
   }
 
   private getServiceAccountCredentials(): any {
-<<<<<<< HEAD
-    const serviceAccountKey = env.GOOGLE_SERVICE_ACCOUNT_KEY;
-=======
     const serviceAccountKeyEncoded =
       process.env.GOOGLE_SERVICE_ACCOUNT_KEY_ENCODED;
     // decode from base64
@@ -483,7 +480,6 @@
       'base64'
     ).toString('utf-8');
 
->>>>>>> f4384b60
     if (!serviceAccountKey) {
       return null;
     }
