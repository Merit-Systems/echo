--- conflicted
+++ resolved
@@ -218,13 +218,10 @@
       return new OpenAIVideoProvider(stream, model);
     case ProviderType.GROQ:
       return new GroqProvider(stream, model);
-<<<<<<< HEAD
     case ProviderType.OPENAI_AUDIO:
       return new OpenAIAudioProvider(stream, model);
-=======
     case ProviderType.XAI:
       return new XAIProvider(stream, model);
->>>>>>> df698cbf
     default:
       throw new Error(`Unknown provider type: ${type}`);
   }
