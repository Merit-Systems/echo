--- conflicted
+++ resolved
@@ -9,19 +9,12 @@
 import { z } from 'zod';
 import { ChatCompletionInput, ChatCompletionOutput } from './chat/completions';
 import { CreateImagesRequest, CreateImagesResponse } from './image/openai';
-<<<<<<< HEAD
-
-export function getSchemaForRoute(
-  path: string
-):
-=======
 import {
   TavilySearchInputSchema,
   TavilySearchOutputSchema,
 } from 'resources/tavily/types';
 
 export function getSchemaForRoute(path: string):
->>>>>>> 293fd59b
   | {
       input: { type: 'http'; method: string; bodyFields?: unknown };
       output: unknown;
@@ -91,8 +84,6 @@
       output: outputSchema.properties,
     };
   }
-<<<<<<< HEAD
-=======
   if (path.endsWith('/tavily/search')) {
     const inputSchema = z.toJSONSchema(TavilySearchInputSchema, {
       target: 'openapi-3.0',
@@ -110,6 +101,5 @@
     };
   }
 
->>>>>>> 293fd59b
   return undefined;
 }