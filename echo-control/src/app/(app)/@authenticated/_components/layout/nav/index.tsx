'use client';

import Link from 'next/link';

import { MotionTab } from './motion-tab';
import { useEffect, useRef, useState } from 'react';
import { AnimatePresence, motion, useScroll, useTransform } from 'motion/react';
import { Route } from 'next';
import { ExternalLink } from 'lucide-react';

interface Tab<T extends string> {
  label: string;
  href: Route<T>;
  subRoutes?: string[];
  external?: boolean;
}

interface Props<T extends string = string> {
  tabs: Tab<T>[];
}

export const Nav = <T extends string>({ tabs }: Props<T>) => {
  const [buttonRefs, setButtonRefs] = useState<Array<HTMLAnchorElement | null>>(
    []
  );

  const { scrollY } = useScroll();

  const paddingLeft = useTransform(scrollY, [0, 56], [0, 36]);

  useEffect(() => {
    setButtonRefs(prev => prev.slice(0, tabs.length));
  }, [tabs.length]);

  const navRef = useRef<HTMLDivElement>(null);
  const navRect = navRef.current?.getBoundingClientRect();

  const [hoveredTabIndex, setHoveredTabIndex] = useState<number | null>(null);
  const hoveredRect =
    buttonRefs[hoveredTabIndex ?? -1]?.getBoundingClientRect();

  return (
<<<<<<< HEAD
    <div className="w-full max-w-full overflow-x-auto border-b px-2 md:px-6 pt-2.5 sticky top-0 z-10 bg-card">
=======
    <div className="w-full border-b px-2 md:px-6 pt-2.5 sticky top-0 z-10 bg-card overflow-x-auto md:overflow-x-visible">
>>>>>>> d00c83f0
      <nav
        className="bg-card w-full relative h-full"
        ref={navRef}
        onPointerLeave={() => setHoveredTabIndex(null)}
      >
        <motion.ul
          className="list-none p-0 m-0 font-medium text-sm flex w-full h-full flex-nowrap md:flex-wrap"
          style={{ paddingLeft: paddingLeft }}
        >
          {tabs.map((tab, index) => (
            <div className="relative z-11 pb-1 shrink-0" key={tab.label}>
              <Link
                href={tab.href}
                className="z-11"
                onMouseEnter={() => setHoveredTabIndex(index)}
                onMouseLeave={() => setHoveredTabIndex(null)}
                ref={el => {
                  if (el) {
                    buttonRefs[index] = el as HTMLAnchorElement;
                  }
                }}
              >
                <MotionTab href={tab.href} subRoutes={tab.subRoutes}>
                  <span className="flex items-center gap-1 whitespace-nowrap">
                    {tab.label}
                    {tab.external && <ExternalLink className="size-4" />}
                  </span>
                </MotionTab>
              </Link>
            </div>
          ))}
        </motion.ul>
        <AnimatePresence>
          {hoveredRect && navRect && (
            <motion.div
              key="hover"
              className={`absolute z-10 top-0 left-0 rounded-md bg-accent`}
              initial={{
                ...getHoverAnimationProps(hoveredRect, navRect),
                opacity: 0,
              }}
              animate={{
                ...getHoverAnimationProps(hoveredRect, navRect),
                opacity: 1,
              }}
              exit={{
                ...getHoverAnimationProps(hoveredRect, navRect),
                opacity: 0,
              }}
              transition={{
                type: 'tween',
                ease: 'easeOut',
                duration: 0.15,
              }}
            />
          )}
        </AnimatePresence>
      </nav>
    </div>
  );
};

const getHoverAnimationProps = (hoveredRect: DOMRect, navRect: DOMRect) => ({
  x: hoveredRect.left - navRect.left,
  y: hoveredRect.top - navRect.top,
  width: hoveredRect.width,
  height: hoveredRect.height,
});<|MERGE_RESOLUTION|>--- conflicted
+++ resolved
@@ -40,11 +40,7 @@
     buttonRefs[hoveredTabIndex ?? -1]?.getBoundingClientRect();
 
   return (
-<<<<<<< HEAD
     <div className="w-full max-w-full overflow-x-auto border-b px-2 md:px-6 pt-2.5 sticky top-0 z-10 bg-card">
-=======
-    <div className="w-full border-b px-2 md:px-6 pt-2.5 sticky top-0 z-10 bg-card overflow-x-auto md:overflow-x-visible">
->>>>>>> d00c83f0
       <nav
         className="bg-card w-full relative h-full"
         ref={navRef}
