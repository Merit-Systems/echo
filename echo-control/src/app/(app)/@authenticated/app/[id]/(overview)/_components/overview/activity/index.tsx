--- conflicted
+++ resolved
@@ -55,7 +55,6 @@
   const now = new Date();
   const sevenDaysAgo = subDays(now, 7);
 
-<<<<<<< HEAD
   // If app was created more than 7 days ago, use 7-day timeframe
   // If app was created less than 7 days ago, use "All Time" from creation date
   const isAppOlderThan7Days = createdAt < sevenDaysAgo;
@@ -65,10 +64,7 @@
   const initialTimeframe = isAppOlderThan7Days
     ? ActivityTimeframe.SevenDays
     : ActivityTimeframe.AllTime;
-  api.apps.app.activity.get.prefetch({
-=======
   api.apps.app.stats.bucketed.prefetch({
->>>>>>> 7a601a53
     appId,
     startDate: defaultStartDate,
     endDate: defaultEndDate,
