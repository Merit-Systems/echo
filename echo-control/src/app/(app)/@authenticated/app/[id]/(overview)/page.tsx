import { Suspense } from 'react';

import { ErrorBoundary } from 'react-error-boundary';

import { notFound } from 'next/navigation';

import { Body } from '../../../_components/layout/page-utils';

import { api, HydrateClient } from '@/trpc/server';

import { HeaderCard, LoadingHeaderCard } from './_components/header';
import { Setup } from './_components/setup';
import { Overview } from './_components/overview';

export default async function AppPage({ params }: PageProps<'/app/[id]'>) {
  const { id } = await params;

  const app = await api.apps.app.get({ appId: id });
  api.apps.app.get.prefetch({ appId: id });
  api.apps.app.githubLink.get.prefetch(id);
  api.apps.app.transactions.count.prefetch({ appId: id });
  api.apps.app.getNumTokens.prefetch({ appId: id });
  api.apps.app.isOwner.prefetch(id);

  if (!app) {
    return notFound();
  }

  return (
    <HydrateClient>
      <Body className="gap-0 pt-0">
        <Suspense fallback={<LoadingHeaderCard />}>
          <HeaderCard appId={id} />
        </Suspense>
        <ErrorBoundary fallback={null}>
          <Suspense fallback={null}>
            <Setup appId={id} />
          </Suspense>
        </ErrorBoundary>
<<<<<<< HEAD
        <Overview appId={id} createdAt={app.createdAt} />
=======
        <div className="flex flex-col gap-8">
          <Overview appId={id} />
        </div>
>>>>>>> 7a601a53
      </Body>
    </HydrateClient>
  );
}<|MERGE_RESOLUTION|>--- conflicted
+++ resolved
@@ -37,13 +37,9 @@
             <Setup appId={id} />
           </Suspense>
         </ErrorBoundary>
-<<<<<<< HEAD
-        <Overview appId={id} createdAt={app.createdAt} />
-=======
         <div className="flex flex-col gap-8">
-          <Overview appId={id} />
+          <Overview appId={id} createdAt={app.createdAt} />
         </div>
->>>>>>> 7a601a53
       </Body>
     </HydrateClient>
   );
