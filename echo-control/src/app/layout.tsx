import type { Metadata } from 'next';
import { ClerkProvider } from '@clerk/nextjs';
<<<<<<< HEAD
import { ThemeProvider } from '@/components/theme-provider';
import { TRPCProvider } from '@/components/providers/TRPCProvider';
=======
import { ThemeProvider } from 'next-themes';
>>>>>>> 52aeee14
import Header from '@/components/header/header';
import './globals.css';

export const metadata: Metadata = {
  title: 'Echo',
  description: 'Control plane for Echo applications',
  icons: {
    icon: [
      { url: '/logo/dark.svg', media: '(prefers-color-scheme: dark)' },
      { url: '/logo/light.svg', media: '(prefers-color-scheme: light)' },
    ],
    shortcut: '/logo/dark.svg',
  },
};

export default function RootLayout({
  children,
}: Readonly<{
  children: React.ReactNode;
}>) {
  return (
    <ClerkProvider>
      <html lang="en" suppressHydrationWarning>
        <body className="antialiased bg-background text-foreground min-h-screen">
<<<<<<< HEAD
          <TRPCProvider>
            <ThemeProvider defaultTheme="dark" storageKey="echo-theme">
              <Header />
              <main>{children}</main>
            </ThemeProvider>
          </TRPCProvider>
=======
          <ThemeProvider
            attribute="class"
            defaultTheme="dark"
            storageKey="echo-theme"
            enableSystem={true}
          >
            <Header />
            <main>{children}</main>
          </ThemeProvider>
>>>>>>> 52aeee14
        </body>
      </html>
    </ClerkProvider>
  );
}<|MERGE_RESOLUTION|>--- conflicted
+++ resolved
@@ -1,11 +1,7 @@
 import type { Metadata } from 'next';
 import { ClerkProvider } from '@clerk/nextjs';
-<<<<<<< HEAD
-import { ThemeProvider } from '@/components/theme-provider';
 import { TRPCProvider } from '@/components/providers/TRPCProvider';
-=======
 import { ThemeProvider } from 'next-themes';
->>>>>>> 52aeee14
 import Header from '@/components/header/header';
 import './globals.css';
 
@@ -30,24 +26,17 @@
     <ClerkProvider>
       <html lang="en" suppressHydrationWarning>
         <body className="antialiased bg-background text-foreground min-h-screen">
-<<<<<<< HEAD
           <TRPCProvider>
-            <ThemeProvider defaultTheme="dark" storageKey="echo-theme">
+            <ThemeProvider
+              attribute="class"
+              defaultTheme="dark"
+              storageKey="echo-theme"
+              enableSystem={true}
+            >
               <Header />
               <main>{children}</main>
             </ThemeProvider>
           </TRPCProvider>
-=======
-          <ThemeProvider
-            attribute="class"
-            defaultTheme="dark"
-            storageKey="echo-theme"
-            enableSystem={true}
-          >
-            <Header />
-            <main>{children}</main>
-          </ThemeProvider>
->>>>>>> 52aeee14
         </body>
       </html>
     </ClerkProvider>
