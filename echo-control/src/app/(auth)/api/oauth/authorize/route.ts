import {
  authorizeParamsSchema,
  getAuthorizationRedirect,
  isValidRedirectUri,
} from '@/app/(auth)/_lib/authorize';
import { createZodRoute } from '@/app/api/_utils/create-route';
import { auth } from '@/auth';
<<<<<<< HEAD
import { EchoApp } from '@/generated/prisma';
import { db } from '@/lib/db';
import { SignJWT } from 'jose';
import { nanoid } from 'nanoid';
import { NextRequest, NextResponse } from 'next/server';
import { logger } from '@/logger';
=======
import { getApp } from '@/services/apps/app';
import { NextResponse } from 'next/server';
import z from 'zod';
>>>>>>> 63b12fa8

const querySchema = authorizeParamsSchema.extend({
  prompt: z.literal('none').optional(),
});

export const GET = createZodRoute()
  .query(querySchema)
  .handler(async (request, { query }) => {
    const app = await getApp(query.client_id);

    if (!app) {
      return NextResponse.json(
        { error: 'not_found', error_description: 'Echo app not found' },
        { status: 404 }
      );
    }

    if (!isValidRedirectUri(query.redirect_uri, app.authorizedCallbackUrls)) {
      return NextResponse.json(
        {
          error: 'invalid_request',
          message: 'redirect_uri is not authorized for this app',
        },
        { status: 400 }
      );
    }

    const session = await auth();
    if (!session?.user) {
      const signInUrl = new URL('/login', request.nextUrl.origin);
      signInUrl.searchParams.set('redirect_url', request.url);
      return NextResponse.redirect(signInUrl.toString(), 302);
    }

    if (query.prompt === 'none') {
      if (process.env.INTEGRATION_TEST_MODE !== 'true') {
        return NextResponse.json(
          {
            error: 'invalid_request',
            message: 'prompt=none is not supported',
          },
          { status: 400 }
        );
      }

<<<<<<< HEAD
      // Normal flow: preserve the original authorize URL so user can return after sign-in
      const currentUrl = req.url;
      const signInUrl = new URL('/login', req.nextUrl.origin);
      signInUrl.searchParams.set('redirect_url', currentUrl);

      return NextResponse.redirect(signInUrl.toString(), 302);
    }

    /* 3️⃣ Handle prompt=none for authenticated users - skip consent page */
    if (prompt === 'none') {
      // Generate authorization code immediately (same logic as POST handler)
      const authCode = nanoid(32);
      const exp = Math.floor(Date.now() / 1000) + AUTH_CODE_TTL;

      const authCodeJwt = await new SignJWT({
        clientId,
        redirectUri,
        codeChallenge,
        codeChallengeMethod: 'S256', // Always S256 since we validated it above
        scope,
        userId,
        exp,
        code: authCode,
      })
        .setProtectedHeader({ alg: 'HS256' })
        .setIssuedAt()
        .setExpirationTime(exp)
        .sign(JWT_SECRET);
=======
      const redirectUrl = await getAuthorizationRedirect(query);
>>>>>>> 63b12fa8

      if (!redirectUrl) {
        return NextResponse.json(
          {
            error: 'unauthorized',
            error_description: 'User not authenticated',
          },
          { status: 400 }
        );
      }

      return NextResponse.redirect(redirectUrl.toString(), 302);
    }

    const consentUrl = new URL('/oauth/authorize', request.nextUrl.origin);
    (
      [
        'client_id',
        'redirect_uri',
        'code_challenge',
        'code_challenge_method',
        'scope',
        'response_type',
        'state',
        'referral_code',
      ] as const
    ).forEach(param => {
      if (query[param]) {
        consentUrl.searchParams.set(param, query[param]);
      }
    });

    return NextResponse.redirect(consentUrl.toString(), 302);
  });<|MERGE_RESOLUTION|>--- conflicted
+++ resolved
@@ -5,18 +5,9 @@
 } from '@/app/(auth)/_lib/authorize';
 import { createZodRoute } from '@/app/api/_utils/create-route';
 import { auth } from '@/auth';
-<<<<<<< HEAD
-import { EchoApp } from '@/generated/prisma';
-import { db } from '@/lib/db';
-import { SignJWT } from 'jose';
-import { nanoid } from 'nanoid';
-import { NextRequest, NextResponse } from 'next/server';
-import { logger } from '@/logger';
-=======
-import { getApp } from '@/services/apps/app';
+import { getApp } from '@/services/apps/get';
 import { NextResponse } from 'next/server';
 import z from 'zod';
->>>>>>> 63b12fa8
 
 const querySchema = authorizeParamsSchema.extend({
   prompt: z.literal('none').optional(),
@@ -31,16 +22,6 @@
       return NextResponse.json(
         { error: 'not_found', error_description: 'Echo app not found' },
         { status: 404 }
-      );
-    }
-
-    if (!isValidRedirectUri(query.redirect_uri, app.authorizedCallbackUrls)) {
-      return NextResponse.json(
-        {
-          error: 'invalid_request',
-          message: 'redirect_uri is not authorized for this app',
-        },
-        { status: 400 }
       );
     }
 
@@ -62,38 +43,17 @@
         );
       }
 
-<<<<<<< HEAD
-      // Normal flow: preserve the original authorize URL so user can return after sign-in
-      const currentUrl = req.url;
-      const signInUrl = new URL('/login', req.nextUrl.origin);
-      signInUrl.searchParams.set('redirect_url', currentUrl);
+      if (!isValidRedirectUri(query.redirect_uri, app.authorizedCallbackUrls)) {
+        return NextResponse.json(
+          {
+            error: 'invalid_request',
+            message: 'redirect_uri is not authorized for this app',
+          },
+          { status: 400 }
+        );
+      }
 
-      return NextResponse.redirect(signInUrl.toString(), 302);
-    }
-
-    /* 3️⃣ Handle prompt=none for authenticated users - skip consent page */
-    if (prompt === 'none') {
-      // Generate authorization code immediately (same logic as POST handler)
-      const authCode = nanoid(32);
-      const exp = Math.floor(Date.now() / 1000) + AUTH_CODE_TTL;
-
-      const authCodeJwt = await new SignJWT({
-        clientId,
-        redirectUri,
-        codeChallenge,
-        codeChallengeMethod: 'S256', // Always S256 since we validated it above
-        scope,
-        userId,
-        exp,
-        code: authCode,
-      })
-        .setProtectedHeader({ alg: 'HS256' })
-        .setIssuedAt()
-        .setExpirationTime(exp)
-        .sign(JWT_SECRET);
-=======
       const redirectUrl = await getAuthorizationRedirect(query);
->>>>>>> 63b12fa8
 
       if (!redirectUrl) {
         return NextResponse.json(
