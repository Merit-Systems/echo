import { NextRequest, NextResponse } from 'next/server';
<<<<<<< HEAD

// Legacy redirect: /api/echo-apps -> /api/apps
export async function GET(req: NextRequest) {
  const url = new URL('/api/apps', req.url);

  // Forward query parameters if any
  const searchParams = new URL(req.url).searchParams;
  for (const [key, value] of searchParams.entries()) {
    url.searchParams.set(key, value);
=======
import { db } from '@/lib/db';
import { getAuthenticatedUser } from '@/lib/auth';
import { PermissionService } from '@/lib/permissions/service';
import { AppRole } from '@/lib/permissions/types';

// GET /api/echo-apps - List all accessible echo apps for authenticated user (both owned and customer)
export async function GET(request: NextRequest) {
  try {
    const { user, echoApp, isApiKeyAuth } = await getAuthenticatedUser(request);

    // If using API key authentication, only return the app the key is scoped to
    if (isApiKeyAuth && echoApp) {
      const transactions = await db.llmTransaction.aggregate({
        where: {
          echoAppId: echoApp.id,
          isArchived: false,
        },
        _sum: {
          totalTokens: true,
          cost: true,
        },
      });

      const appWithStats = {
        ...echoApp,
        totalTokens: transactions._sum.totalTokens || 0,
        totalCost: transactions._sum.cost || 0,
        userRole: AppRole.OWNER, // Assume owner for API key auth for backward compatibility
      };

      return NextResponse.json({ echoApps: [appWithStats] });
    }

    // Get all accessible apps (owned + customer + admin)
    const accessibleApps = await PermissionService.getAccessibleApps(user.id);

    const appsWithDetails = await Promise.all(
      accessibleApps.map(async ({ app, userRole }) => {
        const appDetails = await db.echoApp.findUnique({
          where: { id: app.id },
          include: {
            apiKeys: {
              where: {
                isArchived: false,
                // Show only user's own keys for customers
                ...(userRole === AppRole.CUSTOMER && { userId: user.id }),
              },
              select: {
                id: true,
                name: true,
                isActive: true,
                createdAt: true,
                lastUsed: true,
                scope: true,
              },
            },
            _count: {
              select: {
                apiKeys: {
                  where: {
                    isArchived: false,
                    ...(userRole === AppRole.CUSTOMER && { userId: user.id }),
                  },
                },
                llmTransactions: {
                  where: {
                    isArchived: false,
                    ...(userRole === AppRole.CUSTOMER && { userId: user.id }),
                  },
                },
              },
            },
          },
        });

        // Calculate usage statistics
        const transactions = await db.llmTransaction.aggregate({
          where: {
            echoAppId: app.id,
            isArchived: false,
            // Filter by user for customers
            ...(userRole === AppRole.CUSTOMER && { userId: user.id }),
          },
          _sum: {
            totalTokens: true,
            cost: true,
          },
        });

        return {
          ...appDetails,
          userRole,
          totalTokens: transactions._sum.totalTokens || 0,
          totalCost: transactions._sum.cost || 0,
          permissions: await PermissionService.getUserAppAccess(
            user.id,
            app.id
          ),
        };
      })
    );

    return NextResponse.json({
      echoApps: appsWithDetails,
      userRoles: accessibleApps.reduce(
        (acc, { app, userRole }) => {
          acc[app.id] = userRole;
          return acc;
        },
        {} as Record<string, AppRole>
      ),
    });
  } catch (error) {
    console.error('Error fetching echo apps:', error);

    if (
      error instanceof Error &&
      (error.message === 'Not authenticated' ||
        error.message.includes('Invalid'))
    ) {
      return NextResponse.json(
        { error: 'Authentication required' },
        { status: 401 }
      );
    }

    return NextResponse.json(
      { error: 'Internal server error' },
      { status: 500 }
    );
>>>>>>> 45f3978d
  }

  return NextResponse.redirect(url, 308); // Permanent redirect
}

export async function POST(req: NextRequest) {
  const url = new URL('/api/apps', req.url);
  return NextResponse.redirect(url, 308);
}<|MERGE_RESOLUTION|>--- conflicted
+++ resolved
@@ -1,15 +1,4 @@
 import { NextRequest, NextResponse } from 'next/server';
-<<<<<<< HEAD
-
-// Legacy redirect: /api/echo-apps -> /api/apps
-export async function GET(req: NextRequest) {
-  const url = new URL('/api/apps', req.url);
-
-  // Forward query parameters if any
-  const searchParams = new URL(req.url).searchParams;
-  for (const [key, value] of searchParams.entries()) {
-    url.searchParams.set(key, value);
-=======
 import { db } from '@/lib/db';
 import { getAuthenticatedUser } from '@/lib/auth';
 import { PermissionService } from '@/lib/permissions/service';
@@ -140,7 +129,6 @@
       { error: 'Internal server error' },
       { status: 500 }
     );
->>>>>>> 45f3978d
   }
 
   return NextResponse.redirect(url, 308); // Permanent redirect
