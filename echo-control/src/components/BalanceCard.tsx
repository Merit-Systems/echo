'use client';

import { useState, useEffect } from 'react';

import {
  CreditCardIcon,
  PlusIcon,
  MinusIcon,
  ArrowUpRight,
} from 'lucide-react';

import { useRouter } from 'next/navigation';

import { GlassButton } from './glass-button';
import { Logo } from './ui/logo';
<<<<<<< HEAD

import { useUser } from '@/hooks/use-user';

import { Balance } from '@/lib/types/apps';
import { formatCurrency } from '@/lib/balance';
=======
import { Balance } from '@/lib/balance/types';
>>>>>>> f57dd243

interface BalanceCardProps {
  compact?: boolean;
}

export default function BalanceCard({ compact = false }: BalanceCardProps) {
  const { user, isLoaded } = useUser();
  const router = useRouter();
  const [balance, setBalance] = useState<Balance | null>(null);
  const [loading, setLoading] = useState(true);
  const [adjustmentAmount, setAdjustmentAmount] = useState('');
  const [adjustmentType, setAdjustmentType] = useState<
    'increment' | 'decrement'
  >('increment');

  useEffect(() => {
    if (isLoaded && user) {
      fetchBalance();
    }
  }, [isLoaded, user]);

  const fetchBalance = async () => {
    try {
      const response = await fetch('/api/balance');
      const data = await response.json();
      setBalance(data);
    } catch (error) {
      console.error('Error fetching balance:', error);
    } finally {
      setLoading(false);
    }
  };

  const handleBalanceAdjustment = async () => {
    if (!adjustmentAmount || isNaN(Number(adjustmentAmount))) return;

    try {
      const response = await fetch('/api/balance', {
        method: 'POST',
        headers: { 'Content-Type': 'application/json' },
        body: JSON.stringify({
          amount: Number(adjustmentAmount),
          operation: adjustmentType,
          description: `Manual ${adjustmentType} of $${adjustmentAmount}`,
        }),
      });

      if (response.ok) {
        await fetchBalance();
        setAdjustmentAmount('');
      }
    } catch (error) {
      console.error('Error adjusting balance:', error);
    }
  };

  const handleNavigateToCredits = () => {
    router.push('/credits');
  };

  if (!isLoaded || loading) {
    if (compact) {
      return (
        <div className="flex items-center space-x-2 animate-pulse">
          <div className="h-6 w-6 bg-muted rounded"></div>
          <div className="h-4 bg-muted rounded w-16"></div>
        </div>
      );
    }

    return (
      <div className="bg-card rounded-lg border border-border p-6">
        <div className="animate-pulse">
          <div className="h-4 bg-muted rounded w-1/4 mb-4"></div>
          <div className="h-8 bg-muted rounded w-1/2 mb-2"></div>
          <div className="h-4 bg-muted rounded w-3/4"></div>
        </div>
      </div>
    );
  }

  // Compact version for header
  if (compact) {
    return (
      <button
        onClick={handleNavigateToCredits}
        className="flex items-center space-x-2 px-3 py-2.5 rounded-lg bg-background border border-border hover:bg-muted/50 backdrop-blur-sm transition-all duration-200 shadow-sm group h-10"
        title="View and manage credits"
      >
        <Logo className="h-4 w-4 text-muted-foreground group-hover:text-secondary transition-colors" />
        <span className="text-sm font-extrabold text-foreground">
          {formatCurrency(Number(balance?.balance) || 0)}
        </span>
        <ArrowUpRight className="h-3 w-3 text-muted-foreground group-hover:text-secondary transition-colors" />
      </button>
    );
  }

  // Full version for standalone use
  return (
    <div className="bg-card rounded-lg border border-border p-6">
      <div className="flex items-center justify-between mb-4">
        <h3 className="text-lg font-semibold text-card-foreground">
          Overall Account Balance
        </h3>
        <CreditCardIcon className="h-6 w-6 text-muted-foreground" />
      </div>

      {balance && (
        <div className="space-y-4">
          <div>
            <div className="text-3xl font-bold text-secondary">
              ${balance.balance}
            </div>
            <div className="text-sm text-muted-foreground">
              Total available balance across all apps
            </div>
          </div>

          <div className="grid grid-cols-2 gap-4 pt-4 border-t border-border">
            <div>
              <div className="text-sm text-muted-foreground">Total Credits</div>
              <div className="font-semibold text-secondary">
                +${balance.totalPaid}
              </div>
            </div>
            <div>
              <div className="text-sm text-muted-foreground">Total Spent</div>
              <div className="font-semibold text-destructive">
                {formatCurrency(Number(balance.totalSpent))}
              </div>
            </div>
          </div>

          <div className="pt-4 border-t border-border">
            <div className="bg-muted/30 rounded-lg p-4">
              <p className="text-sm text-muted-foreground text-center">
                💡 To add credits, visit any of your individual app pages where
                you can purchase credits specific to that app.
              </p>
            </div>
          </div>

          {/* Admin Balance Controls */}
          <div className="border-t border-border pt-4">
            <div className="text-sm font-medium text-card-foreground mb-2">
              Admin Controls:
            </div>
            <div className="flex space-x-2">
              <select
                value={adjustmentType}
                onChange={e =>
                  setAdjustmentType(e.target.value as 'increment' | 'decrement')
                }
                className="text-sm border border-input bg-input text-input-foreground rounded px-2 py-1"
              >
                <option value="increment">Add</option>
                <option value="decrement">Remove</option>
              </select>
              <input
                type="number"
                step="0.01"
                value={adjustmentAmount}
                onChange={e => setAdjustmentAmount(e.target.value)}
                placeholder="Amount"
                className="flex-1 text-sm border border-input bg-input text-input-foreground rounded px-2 py-1 placeholder-muted-foreground"
              />
              <GlassButton
                onClick={handleBalanceAdjustment}
                disabled={!adjustmentAmount}
                variant="secondary"
                className="!h-8 !w-10"
              >
                {adjustmentType === 'increment' ? (
                  <PlusIcon className="h-4 w-4" />
                ) : (
                  <MinusIcon className="h-4 w-4" />
                )}
              </GlassButton>
            </div>
          </div>
        </div>
      )}
    </div>
  );
}<|MERGE_RESOLUTION|>--- conflicted
+++ resolved
@@ -11,17 +11,14 @@
 
 import { useRouter } from 'next/navigation';
 
+import { Logo } from '@/components/ui/logo';
+
 import { GlassButton } from './glass-button';
-import { Logo } from './ui/logo';
-<<<<<<< HEAD
 
 import { useUser } from '@/hooks/use-user';
 
-import { Balance } from '@/lib/types/apps';
+import { Balance } from '@/lib/balance/types';
 import { formatCurrency } from '@/lib/balance';
-=======
-import { Balance } from '@/lib/balance/types';
->>>>>>> f57dd243
 
 interface BalanceCardProps {
   compact?: boolean;
