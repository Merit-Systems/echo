--- conflicted
+++ resolved
@@ -1,13 +1,5 @@
-<<<<<<< HEAD
-import { useState, useEffect, useCallback } from 'react';
+import { useState } from 'react';
 
-=======
-import { AppRole } from '@/lib/permissions/types';
-import { PublicEchoApp } from '@/lib/apps/types';
-import { formatCurrency } from '@/lib/balance';
-import { useState } from 'react';
-import { useUser } from '@clerk/nextjs';
->>>>>>> f57dd243
 import { UserPlus } from 'lucide-react';
 
 import {
@@ -24,44 +16,12 @@
 import { PublicRecentActivityCard } from './RecentActivityDetail';
 import JoinAppModal from '../JoinAppModal';
 
-<<<<<<< HEAD
 import { useUser } from '@/hooks/use-user';
-import { DetailedEchoApp } from '@/hooks/useEchoAppDetail';
 
 import { AppRole } from '@/lib/permissions/types';
+import { PublicEchoApp } from '@/lib/apps/types';
 import { formatCurrency } from '@/lib/balance';
 
-// Enhanced interfaces for global data
-interface EnhancedAppData extends DetailedEchoApp {
-  globalStats?: {
-    totalTransactions: number;
-    totalTokens: number;
-    totalInputTokens: number;
-    totalOutputTokens: number;
-    totalCost: number;
-    modelUsage: Array<{
-      model: string;
-      _sum: {
-        totalTokens: number | null;
-        cost: number | null;
-      };
-      _count: number;
-    }>;
-    numberOfUsers: number;
-  };
-  globalActivityData?: number[];
-  globalRecentTransactions?: Array<{
-    id: string;
-    model: string;
-    totalTokens: number;
-    cost: number;
-    status: string;
-    createdAt: string;
-  }>;
-}
-
-=======
->>>>>>> f57dd243
 interface PublicAppDetailProps {
   app: PublicEchoApp;
 }
