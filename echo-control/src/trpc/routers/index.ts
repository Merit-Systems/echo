--- conflicted
+++ resolved
@@ -1,19 +1,13 @@
 import { createCallerFactory, createTRPCRouter } from '../trpc';
 
 import { appsRouter } from './apps';
-<<<<<<< HEAD
+import { userRouter } from './user';
 import { adminRouter } from './admin';
 
 export const appRouter = createTRPCRouter({
   apps: appsRouter,
+  user: userRouter,
   admin: adminRouter,
-=======
-import { userRouter } from './user';
-
-export const appRouter = createTRPCRouter({
-  apps: appsRouter,
-  user: userRouter,
->>>>>>> c10fef3b
 });
 
 export type AppRouter = typeof appRouter;
