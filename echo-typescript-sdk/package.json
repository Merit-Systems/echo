{
  "name": "@zdql/echo-typescript-sdk",
  "version": "1.0.10",
  "description": "TypeScript SDK for Echo platform",
  "main": "dist/index.js",
  "types": "dist/index.d.ts",
  "bin": {
    "echo-cli": "dist/cli.js"
  },
  "scripts": {
    "build": "tsc",
    "dev": "tsc --watch",
    "lint": "pnpx eslint src/**/*.ts",
    "lint:fix": "pnpx eslint src/**/*.ts --fix",
    "type-check": "tsc --noEmit",
    "format": "prettier --write src/**/*.{ts,js}",
    "format:check": "prettier --check src/**/*.{ts,js}",
    "test": "vitest run",
    "test:watch": "vitest --watch",
    "test:unit": "vitest --run --testNamePattern='(auth|client)'",
    "test:cli": "vitest --run --testNamePattern='cli'",
    "test:integration": "vitest --run --testNamePattern='integration'",
    "test:all": "pnpm run test:unit && pnpm run test:cli && pnpm run test:integration",
    "test:coverage": "vitest --coverage",
    "test:ci": "vitest --run --coverage",
    "prepublishOnly": "pnpm run build"
  },
  "keywords": [
    "echo",
    "typescript",
    "sdk",
    "api"
  ],
  "author": "Echo Team",
  "license": "MIT",
  "dependencies": {
    "@types/bcryptjs": "^3.0.0",
    "axios": "^1.6.0",
    "bcryptjs": "^3.0.2",
    "chalk": "^5.3.0",
    "commander": "^11.0.0",
    "inquirer": "^9.2.0",
    "jose": "^6.0.11",
    "open": "^9.1.0"
  },
  "devDependencies": {
    "@types/express": "^4.17.21",
    "@types/inquirer": "^9.0.0",
<<<<<<< HEAD
    "@types/jest": "^29.5.0",
=======
>>>>>>> 06b05ad2
    "@types/node": "^20.0.0",
    "@typescript-eslint/eslint-plugin": "^8.33.1",
    "@typescript-eslint/parser": "^8.33.1",
    "@vitest/coverage-v8": "^2.0.0",
    "dotenv": "^16.0.0",
    "eslint": "^8.57.1",
    "express": "^4.18.0",
<<<<<<< HEAD
    "jest": "^29.7.0",
    "jest-util": "^29.7.0",
    "ts-jest": "^29.1.0",
    "typescript": "^5.0.0"
=======
    "typescript": "^5.0.0",
    "vitest": "^2.0.0"
>>>>>>> 06b05ad2
  },
  "files": [
    "dist/**/*"
  ]
}<|MERGE_RESOLUTION|>--- conflicted
+++ resolved
@@ -46,10 +46,6 @@
   "devDependencies": {
     "@types/express": "^4.17.21",
     "@types/inquirer": "^9.0.0",
-<<<<<<< HEAD
-    "@types/jest": "^29.5.0",
-=======
->>>>>>> 06b05ad2
     "@types/node": "^20.0.0",
     "@typescript-eslint/eslint-plugin": "^8.33.1",
     "@typescript-eslint/parser": "^8.33.1",
@@ -57,15 +53,7 @@
     "dotenv": "^16.0.0",
     "eslint": "^8.57.1",
     "express": "^4.18.0",
-<<<<<<< HEAD
-    "jest": "^29.7.0",
-    "jest-util": "^29.7.0",
-    "ts-jest": "^29.1.0",
-    "typescript": "^5.0.0"
-=======
-    "typescript": "^5.0.0",
     "vitest": "^2.0.0"
->>>>>>> 06b05ad2
   },
   "files": [
     "dist/**/*"
