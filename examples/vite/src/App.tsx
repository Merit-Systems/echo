--- conflicted
+++ resolved
@@ -189,11 +189,7 @@
   const baseRouterUrl =
     import.meta.env.VITE_ROUTER_URL || 'https://echo.router.merit.systems';
   const appId =
-<<<<<<< HEAD
-    import.meta.env.VITE_ECHO_APP_ID || '60601628-cdb7-481e-8f7e-921981220348';
-=======
     import.meta.env.VITE_ECHO_APP_ID || '46e0ce04-641d-4238-93c9-2482668de9bc';
->>>>>>> 973d63c9
 
   return (
     <EchoProvider
